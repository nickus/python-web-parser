#!/usr/bin/env python3
"""
ИСПРАВЛЕННАЯ версия GUI для системы сопоставления материалов
Включает расширенную диагностику и множественные методы принудительного отображения
"""

import sys
import os
import json
import threading
import queue
from pathlib import Path
from datetime import datetime
from typing import Dict, List, Any, Optional
from dataclasses import dataclass
from enum import Enum
import time
from collections import deque, defaultdict
try:
    import psutil
    PSUTIL_AVAILABLE = True
except ImportError:
    psutil = None
    PSUTIL_AVAILABLE = False
from concurrent.futures import ThreadPoolExecutor

# Добавляем src в путь Python
sys.path.insert(0, os.path.join(os.path.dirname(__file__), 'src'))

# Импорт GUI библиотек с fallback
print("[GUI] Проверка доступности GUI библиотек...")
try:
    import customtkinter as ctk
    CTK_AVAILABLE = True
    print("[GUI] [OK] CustomTkinter доступен")
except ImportError as e:
    print(f"[GUI] [OK] CustomTkinter недоступен: {e}")
    import tkinter as ctk
    # Создаем заглушки для CustomTkinter методов
    ctk.set_appearance_mode = lambda x: None
    ctk.set_default_color_theme = lambda x: None
    ctk.CTk = ctk.Tk
    ctk.CTkFrame = ctk.Frame
    ctk.CTkLabel = ctk.Label
    ctk.CTkButton = ctk.Button
    ctk.CTkProgressBar = lambda parent, **kwargs: ctk.Scale(parent, orient='horizontal')
    ctk.CTkScrollableFrame = lambda parent, **kwargs: ctk.Frame(parent)
    ctk.CTkToplevel = ctk.Toplevel
    ctk.CTkFont = lambda **kwargs: ('Arial', kwargs.get('size', 12))
    CTK_AVAILABLE = False
    print("[GUI] [OK] Fallback к обычному tkinter")

from tkinter import filedialog, messagebox
import tkinter as tk

from src.material_matcher_app import MaterialMatcherApp
from src.utils.json_formatter import MatchingResultFormatter
from src.utils.debug_logger import get_debug_logger, init_debug_logging


# Константы для дизайна
class AppColors:
    """Цветовая схема приложения"""
    BACKGROUND = "#F8F9FA"
    CARD_BACKGROUND = "#FFFFFF"
    PRIMARY = "#6C5CE7"
    SUCCESS = "#00B894"
    ERROR = "#E17055"
    WARNING = "#FDCB6E"
    TEXT_PRIMARY = "#2D3748"
    TEXT_SECONDARY = "#718096"
    BORDER = "#E2E8F0"


class PerformanceMonitor:
    """Монитор производительности для отслеживания метрик в реальном времени"""
    
    def __init__(self):
        self.indexing_speeds = deque(maxlen=50)  # Последние 50 измерений
        self.search_times = deque(maxlen=100)   # Последние 100 поисковых запросов
        self.cache_stats = {'hits': 0, 'misses': 0, 'total': 0}
        self.system_stats = {'cpu': 0, 'memory': 0}
        self.start_time = time.time()
        self.operations_count = 0
        self.last_update = time.time()
        
    def record_indexing_speed(self, docs_per_second: float):
        """Записать скорость индексации"""
        self.indexing_speeds.append(docs_per_second)
        
    def record_search_time(self, response_time_ms: float):
        """Записать время поиска"""
        self.search_times.append(response_time_ms)
        
    def update_cache_stats(self, hits: int, total: int):
        """Обновить статистику кеша"""
        self.cache_stats['hits'] = hits
        self.cache_stats['total'] = total
        self.cache_stats['misses'] = total - hits
        
    def update_system_stats(self):
        """Обновить системную статистику"""
        if PSUTIL_AVAILABLE:
            self.system_stats['cpu'] = psutil.cpu_percent(interval=None)
            self.system_stats['memory'] = psutil.virtual_memory().percent
        else:
            # Fallback values if psutil is not available
            self.system_stats['cpu'] = 0
            self.system_stats['memory'] = 0
        
    def get_avg_indexing_speed(self) -> float:
        """Получить среднюю скорость индексации"""
        return sum(self.indexing_speeds) / len(self.indexing_speeds) if self.indexing_speeds else 0
        
    def get_avg_search_time(self) -> float:
        """Получить среднее время поиска"""
        return sum(self.search_times) / len(self.search_times) if self.search_times else 0
        
    def get_cache_hit_ratio(self) -> float:
        """Получить коэффициент попаданий в кеш"""
        return (self.cache_stats['hits'] / self.cache_stats['total'] * 100) if self.cache_stats['total'] > 0 else 0


class MaterialMatcherGUI:
    """
    ОПТИМИЗИРОВАННЫЙ класс GUI для системы сопоставления материалов
    Включает мониторинг производительности и оптимизацию для быстрого backend'а
    """
    
    def __init__(self, root=None):
        print("[GUI] === ИНИЦИАЛИЗАЦИЯ GUI НАЧАТА ===")
        print(f"[GUI] CustomTkinter доступен: {CTK_AVAILABLE}")
        print(f"[GUI] Операционная система: {os.name}")
        print(f"[GUI] Python версия: {sys.version}")
        
        self.gui_visible = False
        self.initialization_complete = False
        
        try:
            self._init_window(root)
            self._setup_window_properties()
            self._force_display_window()
            self._init_app_data()
            self._setup_ui()
            self._start_diagnostics()
            
            self.initialization_complete = True
            print("[GUI] [OK] Инициализация GUI завершена успешно")
            
        except Exception as e:
            print(f"[GUI] [OK] КРИТИЧЕСКАЯ ОШИБКА инициализации: {e}")
            import traceback
            traceback.print_exc()
            self._show_error_dialog(str(e))
    
    def _init_window(self, root):
        """Инициализация главного окна"""
        print("[GUI] Создание главного окна...")
        
        # Настройка темы для CustomTkinter
        if CTK_AVAILABLE:
            try:
                ctk.set_appearance_mode("light")
                ctk.set_default_color_theme("blue")
                print("[GUI] [OK] Тема CustomTkinter настроена")
            except Exception as e:
                print(f"[GUI] [OK] Ошибка настройки темы: {e}")
        
        # Создание окна
        try:
            if root is None:
                print("[GUI] Создание нового окна")
                self.root = ctk.CTk() if CTK_AVAILABLE else tk.Tk()
            else:
                print("[GUI] Закрытие старого окна и создание нового")
                if hasattr(root, 'destroy'):
                    try:
                        root.destroy()
                    except:
                        pass
                self.root = ctk.CTk() if CTK_AVAILABLE else tk.Tk()
            
            print("[GUI] [OK] Главное окно создано успешно")
            
        except Exception as e:
            print(f"[GUI] [OK] Ошибка создания окна: {e}")
            # Последний fallback
            self.root = tk.Tk()
            print("[GUI] [OK] Fallback к tk.Tk() успешен")
    
    def _setup_window_properties(self):
        """Настройка свойств окна"""
        print("[GUI] Настройка свойств окна...")
        
        try:
            # Базовые свойства
            self.root.title("Material Matcher - Система сопоставления материалов")
            print("[GUI] [OK] Заголовок установлен")
            
            # Размеры экрана
            screen_width = self.root.winfo_screenwidth()
            screen_height = self.root.winfo_screenheight()
            print(f"[GUI] Размер экрана: {screen_width}x{screen_height}")
            
            # Размер окна (80% от экрана, но не меньше минимальных значений)
            window_width = max(1000, int(screen_width * 0.8))
            window_height = max(600, int(screen_height * 0.8))
            
            # Центрирование
            x = max(50, (screen_width - window_width) // 2)
            y = max(50, (screen_height - window_height) // 2)
            
            geometry = f"{window_width}x{window_height}+{x}+{y}"
            self.root.geometry(geometry)
            print(f"[GUI] [OK] Геометрия установлена: {geometry}")
            
            # Минимальный размер
            if hasattr(self.root, 'minsize'):
                self.root.minsize(1000, 600)
                print("[GUI] [OK] Минимальный размер установлен")
            
        except Exception as e:
            print(f"[GUI] [OK] Ошибка настройки свойств окна: {e}")
    
    def _force_display_window(self):
        """Агрессивное принудительное отображение окна"""
        print("[GUI] === ПРИНУДИТЕЛЬНОЕ ОТОБРАЖЕНИЕ ОКНА ===")
        
        methods_tried = 0
        methods_successful = 0
        
        # Метод 1: Базовое отображение
        try:
            self.root.deiconify()
            methods_successful += 1
            print("[GUI] [OK] Метод 1: deiconify() выполнен")
        except Exception as e:
            print(f"[GUI] [OK] Метод 1 неудачен: {e}")
        methods_tried += 1
        
        # Метод 2: Поднятие окна
        try:
            self.root.lift()
            methods_successful += 1
            print("[GUI] [OK] Метод 2: lift() выполнен")
        except Exception as e:
            print(f"[GUI] [OK] Метод 2 неудачен: {e}")
        methods_tried += 1
        
        # Метод 3: Временный topmost
        try:
            self.root.attributes('-topmost', True)
            self.root.after(5000, lambda: self._remove_topmost())
            methods_successful += 1
            print("[GUI] [OK] Метод 3: topmost True установлен (5 сек)")
        except Exception as e:
            print(f"[GUI] [OK] Метод 3 неудачен: {e}")
        methods_tried += 1
        
        # Метод 4: Windows API (если на Windows)
        if os.name == 'nt':
            try:
                import ctypes
                from ctypes import wintypes
                
                user32 = ctypes.windll.user32
                kernel32 = ctypes.windll.kernel32
                
                # DPI Awareness
                try:
                    user32.SetProcessDPIAware()
                    print("[GUI] [OK] DPI Awareness установлен")
                except:
                    pass
                
                # Получение handle окна
                hwnd = self.root.winfo_id()
                
                # Показать окно
                user32.ShowWindow(hwnd, 1)  # SW_SHOWNORMAL
                user32.ShowWindow(hwnd, 9)  # SW_RESTORE 
                user32.SetForegroundWindow(hwnd)
                user32.BringWindowToTop(hwnd)
                
                # Активировать окно
                user32.SetActiveWindow(hwnd)
                
                methods_successful += 1
                print("[GUI] [OK] Метод 4: Windows API принудительное отображение")
                
            except Exception as e:
                print(f"[GUI] [OK] Метод 4 (Windows API) неудачен: {e}")
        else:
            print("[GUI] - Метод 4: Пропущен (не Windows)")
        methods_tried += 1
        
        # Метод 5: Обновление и центрирование
        try:
            self.root.update_idletasks()
            self.root.update()
            
            # Перепозиционирование если окно вне экрана
            x = self.root.winfo_x()
            y = self.root.winfo_y()
            w = self.root.winfo_width()
            h = self.root.winfo_height()
            
            screen_w = self.root.winfo_screenwidth()
            screen_h = self.root.winfo_screenheight()
            
            if x < 0 or y < 0 or x + w > screen_w or y + h > screen_h:
                new_x = max(50, (screen_w - w) // 2)
                new_y = max(50, (screen_h - h) // 2)
                self.root.geometry(f"{w}x{h}+{new_x}+{new_y}")
                print(f"[GUI] [OK] Окно перемещено в пределы экрана: +{new_x}+{new_y}")
            
            methods_successful += 1
            print("[GUI] [OK] Метод 5: Обновление и позиционирование")
            
        except Exception as e:
            print(f"[GUI] [OK] Метод 5 неудачен: {e}")
        methods_tried += 1
        
        # Метод 6: Фокус
        try:
            self.root.focus_force()
            self.root.focus_set()
            methods_successful += 1
            print("[GUI] [OK] Метод 6: Фокус установлен")
        except Exception as e:
            print(f"[GUI] [OK] Метод 6 неудачен: {e}")
        methods_tried += 1
        
        print(f"[GUI] === РЕЗУЛЬТАТ: {methods_successful}/{methods_tried} методов успешно ===")
        
        # Запланировать диагностику через 1 секунду
        self.root.after(1000, self._check_window_visibility)
    
    def _remove_topmost(self):
        """Убрать флаг topmost"""
        try:
            self.root.attributes('-topmost', False)
            print("[GUI] [OK] Флаг topmost убран")
        except Exception as e:
            print(f"[GUI] [OK] Ошибка уборки topmost: {e}")
    
    def _check_window_visibility(self):
        """Проверить видимость окна"""
        print("[GUI] === ДИАГНОСТИКА ВИДИМОСТИ ОКНА ===")
        
        try:
            exists = self.root.winfo_exists()
            width = self.root.winfo_width()
            height = self.root.winfo_height()
            x = self.root.winfo_x()
            y = self.root.winfo_y()
            viewable = self.root.winfo_viewable()
            mapped = self.root.winfo_mapped()
            
            print(f"[GUI] Окно существует: {exists}")
            print(f"[GUI] Размер: {width}x{height}")
            print(f"[GUI] Позиция: {x}, {y}")
            print(f"[GUI] Видимо: {viewable}")
            print(f"[GUI] Отображено: {mapped}")
            
            screen_w = self.root.winfo_screenwidth()
            screen_h = self.root.winfo_screenheight()
            print(f"[GUI] Экран: {screen_w}x{screen_h}")
            
            # Проверка видимости в пределах экрана
            visible_on_screen = (x > -width and y > -height and 
                               x < screen_w and y < screen_h)
            print(f"[GUI] В пределах экрана: {visible_on_screen}")
            
            if exists and mapped and visible_on_screen:
                self.gui_visible = True
                print("[GUI] [OK] GUI ВИДИМ ПОЛЬЗОВАТЕЛЮ")
            else:
                print("[GUI] [OK] GUI НЕ ВИДИМ ПОЛЬЗОВАТЕЛЮ")
                print("[GUI] Попытка повторного принудительного отображения...")
                self._emergency_display_attempt()
                
        except Exception as e:
            print(f"[GUI] [OK] Ошибка диагностики: {e}")
        
        print("[GUI] === КОНЕЦ ДИАГНОСТИКИ ===")
    
    def _emergency_display_attempt(self):
        """Экстренная попытка отображения"""
        print("[GUI] === ЭКСТРЕННОЕ ОТОБРАЖЕНИЕ ===")
        
        try:
            # Попытка №1: Минимизировать и восстановить
            self.root.iconify()
            self.root.after(500, lambda: self.root.deiconify())
            
            # Попытка №2: Изменить размер
            current_geometry = self.root.geometry()
            self.root.geometry("800x600+100+100")
            self.root.after(1000, lambda: self.root.geometry(current_geometry))
            
            # Попытка №3: Создать уведомление
            self.root.after(2000, self._show_visibility_notification)
            
            print("[GUI] [OK] Экстренные меры применены")
            
        except Exception as e:
            print(f"[GUI] [OK] Экстренные меры неудачны: {e}")
    
    def _show_visibility_notification(self):
        """Показать уведомление о видимости"""
        try:
            if not self.gui_visible:
                # Показать диалог с рекомендациями
                response = messagebox.askyesno(
                    "Проблема отображения GUI",
                    "GUI окно может быть невидимо.\n\n"
                    "Возможные решения:\n"
                    "• Проверьте панель задач\n"
                    "• Используйте Alt+Tab для переключения\n"
                    "• Проверьте виртуальные рабочие столы\n"
                    "• Перезапустите приложение\n\n"
                    "Продолжить работу?",
                    icon='warning'
                )
                if not response:
                    self.root.quit()
        except:
            pass
    
    def _init_app_data(self):
        """Инициализация данных приложения"""
        print("[GUI] Инициализация данных приложения...")
        
        self.app_data = {
            'materials': [],
            'price_items': [],
            'results': {},
            'selected_variants': {},
            'config': self._load_config()
        }
        
        self.app = None
        self.matching_cancelled = False
        self.current_screen = None
        self.message_queue = queue.Queue()
        
        # ОПТИМИЗАЦИЯ: Добавляем мониторинг производительности
        self.performance_monitor = PerformanceMonitor()
        self.performance_widgets = {}
        self.update_interval = 100  # Обновляем каждые 100мс для отзывчивости
        self.thread_pool = ThreadPoolExecutor(max_workers=8)  # Увеличенный пул потоков
        
        # Метрики операций
        self.operation_metrics = {
            'current_operation': None,
            'start_time': None,
            'total_items': 0,
            'processed_items': 0,
            'speed_buffer': deque(maxlen=20)  # Буфер для сглаживания скорости
        }
        
        # Инициализация логирования
        init_debug_logging(log_level="INFO")
        self.debug_logger = get_debug_logger()
        
        print("[GUI] [OK] Данные приложения инициализированы")
    
    def _load_config(self):
        """Загрузка конфигурации"""
        default_config = {
            "elasticsearch": {
                "host": "localhost",
                "port": 9200,
                "username": None,
                "password": None
            },
            "matching": {
                "similarity_threshold": 20.0,
                "max_results_per_material": 10,
                "max_workers": 8,  # Увеличено для быстрого backend
                "performance_monitoring": True,
                "real_time_updates": True,
                "cache_enabled": True
            }
        }
        
        config_path = "config.json"
        if Path(config_path).exists():
            try:
                with open(config_path, 'r', encoding='utf-8') as f:
                    config = json.load(f)
                # Объединяем с дефолтной конфигурацией
                for key, value in default_config.items():
                    if key not in config:
                        config[key] = value
                    elif isinstance(value, dict):
                        for subkey, subvalue in value.items():
                            if subkey not in config[key]:
                                config[key][subkey] = subvalue
                return config
            except:
                pass
        
        return default_config
    
    def _setup_ui(self):
        """Настройка пользовательского интерфейса"""
        print("[GUI] Настройка пользовательского интерфейса...")
        
        try:
            # Настройка сетки главного окна
            self.root.grid_rowconfigure(0, weight=1)
            self.root.grid_columnconfigure(0, weight=1)
            
            # Создание главного контейнера
            if CTK_AVAILABLE:
                self.main_container = ctk.CTkFrame(self.root, fg_color=AppColors.BACKGROUND)
            else:
                self.main_container = tk.Frame(self.root, bg=AppColors.BACKGROUND)
            
            self.main_container.grid(row=0, column=0, sticky="nsew", padx=20, pady=20)
            self.main_container.grid_rowconfigure(0, weight=1)
            self.main_container.grid_columnconfigure(0, weight=1)
            
            # Создание оптимизированного интерфейса с мониторингом производительности
            self._create_optimized_interface()
            
            print("[GUI] [OK] UI настроен успешно")
            
        except Exception as e:
            print(f"[GUI] [OK] Ошибка настройки UI: {e}")
            self._create_fallback_interface()
    
    def _create_optimized_interface(self):
        """Создание оптимизированного интерфейса с мониторингом производительности"""
        try:
            if CTK_AVAILABLE:
                # Главный контейнер с вертикальной компоновкой
                main_layout = ctk.CTkFrame(self.main_container, fg_color="transparent")
                main_layout.pack(fill="both", expand=True, padx=10, pady=10)
                
                # Заголовок с индикатором производительности
                header_frame = ctk.CTkFrame(main_layout, fg_color="transparent")
                header_frame.pack(fill="x", pady=(0, 20))
                
                title = ctk.CTkLabel(
                    header_frame,
                    text="Material Matcher - ВЫСОКОПРОИЗВОДИТЕЛЬНАЯ ВЕРСИЯ",
                    font=ctk.CTkFont(size=28, weight="bold"),
                    text_color=AppColors.PRIMARY
                )
                title.pack(pady=10)
                
                perf_indicator = ctk.CTkLabel(
                    header_frame,
                    text="🚀 Оптимизирован для 2-4x увеличения скорости",
                    font=ctk.CTkFont(size=14),
                    text_color=AppColors.SUCCESS
                )
                perf_indicator.pack(pady=5)
                
                # Создание панели производительности
                self._create_performance_dashboard(main_layout)
                
                # Статус и операции
                operations_frame = ctk.CTkFrame(main_layout, fg_color=AppColors.CARD_BACKGROUND)
                operations_frame.pack(fill="x", pady=10)
                
                self.status_label = ctk.CTkLabel(
                    operations_frame,
                    text="Система готова к высокоскоростной работе",
                    font=ctk.CTkFont(size=16, weight="bold")
                )
                self.status_label.pack(pady=15)
                
                # Прогресс-бар с улучшенной анимацией
                self.progress_frame = ctk.CTkFrame(operations_frame, fg_color="transparent")
                self.progress_frame.pack(fill="x", padx=20, pady=10)
                
                self.progress_bar = ctk.CTkProgressBar(
                    self.progress_frame,
                    height=20,
                    progress_color=AppColors.SUCCESS
                )
                self.progress_bar.pack(fill="x", pady=5)
                self.progress_bar.set(0)
                
                self.progress_label = ctk.CTkLabel(
                    self.progress_frame,
                    text="",
                    font=ctk.CTkFont(size=12)
                )
                self.progress_label.pack(pady=5)
                
                # Кнопки с улучшенным дизайном - первый ряд (загрузка данных)
                load_frame = ctk.CTkFrame(operations_frame, fg_color="transparent")
                load_frame.pack(pady=10)
                
                self.load_materials_btn = ctk.CTkButton(
                    load_frame,
                    text="📦 Загрузить материалы",
                    width=180,
                    height=45,
                    command=self.load_materials_manually,
                    font=ctk.CTkFont(size=13, weight="bold"),
                    fg_color=AppColors.PRIMARY
                )
                self.load_materials_btn.pack(side="left", padx=10)
                
                self.load_pricelist_btn = ctk.CTkButton(
                    load_frame,
                    text="💰 Загрузить прайс-лист",
                    width=180,
                    height=45,
                    command=self.load_pricelist_manually,
                    font=ctk.CTkFont(size=13, weight="bold"),
                    fg_color=AppColors.WARNING
                )
                self.load_pricelist_btn.pack(side="left", padx=10)
                
                self.load_auto_btn = ctk.CTkButton(
                    load_frame,
                    text="⚡ Автозагрузка",
                    width=140,
                    height=45,
                    command=self.load_data_files_optimized,
                    font=ctk.CTkFont(size=13, weight="bold"),
                    fg_color="#6366f1"
                )
                self.load_auto_btn.pack(side="left", padx=10)
                
                # Второй ряд кнопок (операции)
                button_frame = ctk.CTkFrame(operations_frame, fg_color="transparent")
                button_frame.pack(pady=10)
                
                self.match_btn = ctk.CTkButton(
                    button_frame,
                    text="🚀 Запустить сопоставление",
                    width=220,
                    height=50,
                    command=self.start_matching_optimized,
                    font=ctk.CTkFont(size=14, weight="bold"),
                    fg_color=AppColors.SUCCESS
                )
                self.match_btn.pack(side="left", padx=10)
                
                # Кнопка мониторинга
                monitor_btn = ctk.CTkButton(
                    button_frame,
                    text="📊 Монитор",
                    width=140,
                    height=50,
                    command=self.toggle_performance_details,
                    font=ctk.CTkFont(size=14),
                    fg_color=AppColors.WARNING
                )
                monitor_btn.pack(side="left", padx=10)
                
                # Добавляем область для отображения результатов сопоставления
                self._create_results_area(main_layout)
                
            else:
                # Fallback для обычного tkinter
                self._create_fallback_interface()
            
        except Exception as e:
            print(f"[GUI] [OK] Ошибка создания оптимизированного интерфейса: {e}")
            self._create_fallback_interface()
    
    def _create_performance_dashboard(self, parent):
        """Создание панели мониторинга производительности"""
        try:
            # Основная панель производительности
            perf_frame = ctk.CTkFrame(parent, fg_color=AppColors.CARD_BACKGROUND)
            perf_frame.pack(fill="x", pady=10)
            
            perf_title = ctk.CTkLabel(
                perf_frame,
                text="📈 Мониторинг производительности",
                font=ctk.CTkFont(size=18, weight="bold")
            )
            perf_title.pack(pady=(15, 10))
            
            # Сетка метрик
            metrics_grid = ctk.CTkFrame(perf_frame, fg_color="transparent")
            metrics_grid.pack(fill="x", padx=20, pady=10)
            
            # Конфигурация сетки
            for i in range(4):
                metrics_grid.columnconfigure(i, weight=1)
            
            # Метрика: Скорость индексации
            indexing_frame = ctk.CTkFrame(metrics_grid, width=180, height=100)
            indexing_frame.grid(row=0, column=0, padx=5, pady=5, sticky="ew")
            indexing_frame.grid_propagate(False)
            
            ctk.CTkLabel(indexing_frame, text="⚡ Индексация", font=ctk.CTkFont(size=12, weight="bold")).pack(pady=5)
            self.performance_widgets['indexing_speed'] = ctk.CTkLabel(
                indexing_frame, text="0 док/сек", font=ctk.CTkFont(size=16, weight="bold"), text_color=AppColors.PRIMARY
            )
            self.performance_widgets['indexing_speed'].pack()
            
            # Метрика: Время поиска
            search_frame = ctk.CTkFrame(metrics_grid, width=180, height=100)
            search_frame.grid(row=0, column=1, padx=5, pady=5, sticky="ew")
            search_frame.grid_propagate(False)
            
            ctk.CTkLabel(search_frame, text="🔍 Поиск", font=ctk.CTkFont(size=12, weight="bold")).pack(pady=5)
            self.performance_widgets['search_time'] = ctk.CTkLabel(
                search_frame, text="0 мс", font=ctk.CTkFont(size=16, weight="bold"), text_color=AppColors.SUCCESS
            )
            self.performance_widgets['search_time'].pack()
            
            # Метрика: Кеш
            cache_frame = ctk.CTkFrame(metrics_grid, width=180, height=100)
            cache_frame.grid(row=0, column=2, padx=5, pady=5, sticky="ew")
            cache_frame.grid_propagate(False)
            
            ctk.CTkLabel(cache_frame, text="💾 Кеш", font=ctk.CTkFont(size=12, weight="bold")).pack(pady=5)
            self.performance_widgets['cache_ratio'] = ctk.CTkLabel(
                cache_frame, text="0%", font=ctk.CTkFont(size=16, weight="bold"), text_color=AppColors.WARNING
            )
            self.performance_widgets['cache_ratio'].pack()
            
            # Метрика: Система
            system_frame = ctk.CTkFrame(metrics_grid, width=180, height=100)
            system_frame.grid(row=0, column=3, padx=5, pady=5, sticky="ew")
            system_frame.grid_propagate(False)
            
            ctk.CTkLabel(system_frame, text="🖥️ Система", font=ctk.CTkFont(size=12, weight="bold")).pack(pady=5)
            self.performance_widgets['system_cpu'] = ctk.CTkLabel(
                system_frame, text="CPU: 0%", font=ctk.CTkFont(size=12), text_color=AppColors.TEXT_PRIMARY
            )
            self.performance_widgets['system_cpu'].pack()
            
            self.performance_widgets['system_memory'] = ctk.CTkLabel(
                system_frame, text="RAM: 0%", font=ctk.CTkFont(size=12), text_color=AppColors.TEXT_PRIMARY
            )
            self.performance_widgets['system_memory'].pack()
            
            # Детальная панель (скрыта по умолчанию)
            self.details_frame = ctk.CTkFrame(perf_frame, fg_color=AppColors.BACKGROUND)
            # Не показываем пока не нажата кнопка
            
            self._start_performance_monitoring()
            
        except Exception as e:
            print(f"[GUI] [OK] Ошибка создания панели производительности: {e}")
    
<<<<<<< HEAD
    def show_settings(self):
        """Показать окно настроек"""
        messagebox.showinfo("Настройки", "Окно настроек будет добавлено в следующей версии")
    
    def show_help(self):
        """Показать справку"""
        help_text = """
Руководство пользователя - Система сопоставления материалов

1. ПОДГОТОВКА:
   • Убедитесь что Elasticsearch запущен
   • Подготовьте файлы материалов и прайс-листов (CSV, Excel, JSON)

2. ЗАГРУЗКА ДАННЫХ:
   • Перейдите на вкладку "Загрузка данных"
   • Выберите файл материалов и нажмите "Загрузить"
   • Выберите файл прайс-листа и нажмите "Загрузить"
   • Проверьте предварительный просмотр
   • Нажмите "Индексировать данные"

3. СОПОСТАВЛЕНИЕ:
   • Перейдите на вкладку "Сопоставление"
   • Настройте параметры (порог похожести, кол-во результатов)
   • Нажмите "Запустить сопоставление"

4. РЕЗУЛЬТАТЫ:
   • Просмотрите результаты на вкладке "Результаты"
   • Экспортируйте в JSON, CSV или Excel при необходимости

5. ПОИСК:
   • Используйте вкладку "Поиск" для поиска конкретных материалов
        """
        
        help_window = tk.Toplevel(self.root)
        help_window.title("Справка")
        help_window.geometry("600x500")
        
        text_widget = scrolledtext.ScrolledText(help_window, wrap=tk.WORD)
        text_widget.pack(fill=tk.BOTH, expand=True, padx=10, pady=10)
        text_widget.insert(tk.END, help_text.strip())
        text_widget.config(state=tk.DISABLED)
    
    def show_about(self):
        """Показать информацию о программе"""
        messagebox.showinfo("О программе", 
            "Система сопоставления материалов v1.0\n\n"
            "Программа для автоматического поиска соответствий\n"
            "между материалами и прайс-листами поставщиков.\n\n"
            "Использует Elasticsearch и алгоритмы машинного обучения\n"
            "для высокоточного сопоставления.\n\n"
            "© 2025 Material Matcher")
    
    def update_materials_info(self, count):
        """Обновление информации о материалах"""
        self.materials_info_label.config(text=f"Загружено {count} материалов", foreground="green")
    
    def update_pricelist_info(self, count):
        """Обновление информации о прайс-листе"""
        self.pricelist_info_label.config(text=f"Загружено {count} позиций", foreground="green")
    
    
    
    def update_start_button_state(self):
        """Обновление состояния кнопки запуска"""
        self.log_message(f"[DEBUG] Проверка кнопки: materials={len(self.materials) if self.materials else 0}, price_items={len(self.price_items) if self.price_items else 0}, app={self.app is not None}")
        
        if self.materials and self.price_items and self.app:
            # Проверяем подключение к Elasticsearch в отдельном потоке
            def check():
                try:
                    connected = self.app.es_service.check_connection()
                    self.root.after(0, lambda: self._set_start_button_state(connected))
                except:
                    self.root.after(0, lambda: self._set_start_button_state(False))
=======
    def _create_fallback_interface(self):
        """Создание аварийного интерфейса"""
        try:
            label = tk.Label(
                self.main_container,
                text="Material Matcher GUI\n\nИнтерфейс запущен в аварийном режиме.\nИспользуйте командную строку:\npython main.py --help",
                justify='center',
                font=("Arial", 14),
                bg=AppColors.BACKGROUND
            )
            label.pack(expand=True)
>>>>>>> 830a0a55
            
            close_btn = tk.Button(
                self.main_container,
                text="Закрыть",
                command=self.root.quit
            )
            close_btn.pack(pady=20)
            
        except Exception as e:
            print(f"[GUI] [OK] Критическая ошибка создания интерфейса: {e}")
    
    def _start_diagnostics(self):
        """Запуск диагностических процедур"""
        print("[GUI] Запуск диагностических процедур...")
        
        try:
            # ОПТИМИЗАЦИЯ: Обработка очереди сообщений с увеличенной частотой
            self.root.after(50, self._process_message_queue)  # Чаще обновляем для отзывчивости
            
            # Проверка Elasticsearch
            self.root.after(1000, self._check_elasticsearch)  # Быстрее проверяем подключение
            
            # Автозагрузка
            self.root.after(2000, self._auto_load_on_startup)  # Быстрее стартуем
            
            print("[GUI] [OK] Диагностика запланирована")
            
        except Exception as e:
            print(f"[GUI] [OK] Ошибка запуска диагностики: {e}")
    
    def _process_message_queue(self):
        """Обработка очереди сообщений"""
        try:
            while True:
                try:
                    message = self.message_queue.get_nowait()
                    # Обработка сообщения
                except queue.Empty:
                    break
        except:
            pass
        
        # ОПТИМИЗАЦИЯ: Продолжить обработку с увеличенной частотой
        self.root.after(50, self._process_message_queue)
    
    def _check_elasticsearch(self):
        """Проверка Elasticsearch"""
        def check():
            try:
                if self.app is None:
                    self.app = MaterialMatcherApp(self.app_data['config'])
                
                connected = self.app.es_service.check_connection()
                if connected:
                    self._update_status("Elasticsearch подключен")
                else:
                    self._update_status("Elasticsearch не подключен")
            except Exception as e:
                self._update_status(f"Ошибка Elasticsearch: {e}")
        
        threading.Thread(target=check, daemon=True).start()
    
    def _update_status(self, message):
        """Обновление статуса"""
        try:
            if hasattr(self, 'status_label'):
                self.status_label.configure(text=message)
            print(f"[GUI] Статус: {message}")
        except:
            pass
    
    def _auto_load_on_startup(self):
        """Автозагрузка при старте"""
        try:
            materials_dir = Path("./material")
            price_list_dir = Path("./price-list")
            
            materials_exists = materials_dir.exists() and any(materials_dir.iterdir())
            price_list_exists = price_list_dir.exists() and any(price_list_dir.iterdir())
            
            if materials_exists or price_list_exists:
                self.load_data_files_optimized()
                # Автоматически запускаем сопоставление после загрузки
                self.root.after(5000, self.start_matching_optimized)
                
        except Exception as e:
            print(f"[GUI] Ошибка автозагрузки: {e}")
    
    def load_data_files(self):
        """Загрузка файлов данных"""
        try:
            self._update_status("Загрузка данных...")
            
            # Простая загрузка для демонстрации
            materials_dir = Path("./material")
            if materials_dir.exists():
                files = list(materials_dir.glob("*.json"))
                if files:
                    self._update_status(f"Найдено {len(files)} файлов материалов")
                    
            self._update_status("Данные загружены успешно")
            
        except Exception as e:
            self._update_status(f"Ошибка загрузки: {e}")
    
    def start_matching(self):
        """Запуск реального сопоставления"""
        try:
            from src.material_matcher_app import MaterialMatcherApp
            from src.utils.data_loader import DataLoader
            
            self._update_status("Запуск сопоставления материалов...")
            
            # Инициализируем приложение для сопоставления
            if not hasattr(self, 'matcher_app'):
                self.matcher_app = MaterialMatcherApp()
            
            # Загружаем данные из папок
            data_loader = DataLoader()
            
            # Загрузка материалов
            materials_dir = Path("./material")
            materials = []
            if materials_dir.exists():
                for file_path in materials_dir.glob("*"):
                    if file_path.suffix in ['.json', '.csv', '.xlsx']:
                        loaded = data_loader.load_materials(str(file_path))
                        materials.extend(loaded)
            
            # Загрузка прайс-листов  
            pricelist_dir = Path("./price-list")
            price_items = []
            if pricelist_dir.exists():
                for file_path in pricelist_dir.glob("*"):
                    if file_path.suffix in ['.json', '.csv', '.xlsx']:
                        loaded = data_loader.load_price_list(str(file_path))
                        price_items.extend(loaded)
            
            # Запуск сопоставления в отдельном потоке
            def run_matching():
                try:
                    results = self.matcher_app.run_matching(
                        materials=materials,
                        price_items=price_items,
                        similarity_threshold=20.0,
                        max_results=10
                    )
                    
                    # Обновляем GUI с результатами
                    self.root.after(0, lambda: self._show_results(results, materials, price_items))
                    
                    # Также обновляем главную область результатов
                    self.root.after(0, lambda: self.update_results_display(results, materials, price_items))
                    
                except Exception as e:
                    error_msg = f"Ошибка сопоставления: {e}"
                    self.root.after(0, lambda msg=error_msg: self._update_status(msg))
            
            # Запускаем в потоке
            import threading
            thread = threading.Thread(target=run_matching, daemon=True)
            thread.start()
            
        except Exception as e:
            self._update_status(f"Ошибка инициализации сопоставления: {e}")
    
    def _show_results(self, results, materials, price_items):
        """Показать результаты сопоставления"""
        try:
            total_materials = len(materials)
            matched_materials = len(results)
            total_matches = sum(len(matches) for matches in results.values())
            
            status_text = f"Сопоставление завершено! Найдено {matched_materials}/{total_materials} материалов, всего совпадений: {total_matches}"
            self._update_status(status_text)
            
            # Создаем окно с результатами
            self._create_results_window(results, materials, price_items)
            
        except Exception as e:
            self._update_status(f"Ошибка отображения результатов: {e}")
    
    def _create_results_window(self, results, materials, price_items):
        """Создать окно с результатами"""
        try:
            results_window = ctk.CTkToplevel(self.root)
            results_window.title("Результаты сопоставления")
            results_window.geometry("1000x600")
            
            # Заголовок
            title = ctk.CTkLabel(results_window, text="📊 Результаты сопоставления материалов", 
                               font=ctk.CTkFont(size=20, weight="bold"))
            title.pack(pady=20)
            
            # Статистика
            stats_frame = ctk.CTkFrame(results_window)
            stats_frame.pack(fill="x", padx=20, pady=10)
            
            total_materials = len(materials)
            matched_materials = len(results)
            total_matches = sum(len(matches) for matches in results.values())
            
            stats_text = f"Обработано материалов: {total_materials} | Найдены соответствия: {matched_materials} | Всего совпадений: {total_matches}"
            stats_label = ctk.CTkLabel(stats_frame, text=stats_text, font=ctk.CTkFont(size=14))
            stats_label.pack(pady=10)
            
            # Скроллируемый фрейм для результатов
            scrollable_frame = ctk.CTkScrollableFrame(results_window)
            scrollable_frame.pack(fill="both", expand=True, padx=20, pady=10)
            
            # Отображаем результаты
            for material_id, matches in list(results.items())[:20]:  # Показываем первые 20
                material = next((m for m in materials if m.id == material_id), None)
                if material and matches:
                    self._add_material_result_card(scrollable_frame, material, matches[:3])  # Топ-3 совпадения
            
            # Кнопка экспорта
            export_btn = ctk.CTkButton(results_window, text="📥 Экспорт результатов", 
                                     command=lambda: self._export_results(results))
            export_btn.pack(pady=20)
            
        except Exception as e:
            print(f"[GUI] Ошибка создания окна результатов: {e}")
    
    def _add_material_result_card(self, parent, material, matches):
        """Добавить карточку результата материала"""
        try:
            # Карточка материала
            card = ctk.CTkFrame(parent)
            card.pack(fill="x", pady=5)
            
            # Название материала
            material_label = ctk.CTkLabel(card, text=f"🔧 {material.name}", 
                                        font=ctk.CTkFont(size=16, weight="bold"),
                                        anchor="w")
            material_label.pack(fill="x", padx=10, pady=5)
            
            # Лучшие совпадения
            for i, match in enumerate(matches, 1):
                match_text = f"  {i}. {match['price_item']['material_name']} - {match['similarity']:.1f}% | {match['price_item']['price']} {match['price_item']['currency']}"
                match_label = ctk.CTkLabel(card, text=match_text, anchor="w", 
                                         font=ctk.CTkFont(size=12))
                match_label.pack(fill="x", padx=20, pady=2)
                
        except Exception as e:
            print(f"[GUI] Ошибка добавления карточки: {e}")
    
    def _export_results(self, results):
        """Экспорт результатов"""
        try:
            from datetime import datetime
            timestamp = datetime.now().strftime("%Y%m%d_%H%M%S")
            filename = f"matching_results_{timestamp}.json"
            
            # Простой экспорт в JSON
            import json
            export_data = {}
            for material_id, matches in results.items():
                export_data[material_id] = matches
            
            with open(filename, 'w', encoding='utf-8') as f:
                json.dump(export_data, f, ensure_ascii=False, indent=2, default=str)
            
            self._update_status(f"Результаты экспортированы в {filename}")
            
        except Exception as e:
            self._update_status(f"Ошибка экспорта: {e}")
    
    def _show_error_dialog(self, error_message):
        """Показать диалог ошибки"""
        try:
            messagebox.showerror(
                "Критическая ошибка GUI",
                f"Произошла критическая ошибка при инициализации GUI:\n\n{error_message}\n\n"
                "Рекомендуется использовать командную строку:\n"
                "python main.py --help"
            )
        except:
            print(f"[GUI] Критическая ошибка (не удалось показать диалог): {error_message}")
    
    # ======= НОВЫЕ ОПТИМИЗИРОВАННЫЕ МЕТОДЫ =======
    
    def _start_performance_monitoring(self):
        """Запуск мониторинга производительности"""
        try:
            self._update_performance_metrics()
            # ОПТИМИЗАЦИЯ: Частые обновления для отзывчивости
            self.root.after(self.update_interval, self._start_performance_monitoring)
        except Exception as e:
            print(f"[GUI] Ошибка мониторинга: {e}")
    
    def _update_performance_metrics(self):
        """Обновление метрик производительности"""
        try:
            # Обновляем системную статистику
            self.performance_monitor.update_system_stats()
            
            # Обновляем виджеты
            if hasattr(self, 'performance_widgets'):
                # Скорость индексации
                avg_speed = self.performance_monitor.get_avg_indexing_speed()
                speed_color = AppColors.SUCCESS if avg_speed > 8 else AppColors.WARNING if avg_speed > 4 else AppColors.ERROR
                self.performance_widgets['indexing_speed'].configure(
                    text=f"{avg_speed:.1f} док/сек",
                    text_color=speed_color
                )
                
                # Время поиска
                avg_search = self.performance_monitor.get_avg_search_time()
                search_color = AppColors.SUCCESS if avg_search < 10 else AppColors.WARNING if avg_search < 50 else AppColors.ERROR
                self.performance_widgets['search_time'].configure(
                    text=f"{avg_search:.1f} мс",
                    text_color=search_color
                )
                
                # Кеш
                cache_ratio = self.performance_monitor.get_cache_hit_ratio()
                cache_color = AppColors.SUCCESS if cache_ratio > 80 else AppColors.WARNING if cache_ratio > 50 else AppColors.ERROR
                self.performance_widgets['cache_ratio'].configure(
                    text=f"{cache_ratio:.0f}%",
                    text_color=cache_color
                )
                
                # Система
                cpu = self.performance_monitor.system_stats['cpu']
                memory = self.performance_monitor.system_stats['memory']
                self.performance_widgets['system_cpu'].configure(text=f"CPU: {cpu:.0f}%")
                self.performance_widgets['system_memory'].configure(text=f"RAM: {memory:.0f}%")
                
        except Exception as e:
            print(f"[GUI] Ошибка обновления метрик: {e}")
    
    def toggle_performance_details(self):
        """Переключить детальную панель производительности"""
        try:
            if hasattr(self, 'details_frame'):
                if self.details_frame.winfo_viewable():
                    self.details_frame.pack_forget()
                else:
                    self.details_frame.pack(fill="x", padx=20, pady=10)
                    self._create_detailed_metrics()
        except Exception as e:
            print(f"[GUI] Ошибка переключения деталей: {e}")
    
    def _create_detailed_metrics(self):
        """Создание детальных метрик"""
        try:
            # Очистить предыдущий контент
            for widget in self.details_frame.winfo_children():
                widget.destroy()
            
            details_title = ctk.CTkLabel(
                self.details_frame,
                text="📊 Детальная статистика",
                font=ctk.CTkFont(size=16, weight="bold")
            )
            details_title.pack(pady=10)
            
            # Статистика операций
            stats_text = f"""
            Время работы: {time.time() - self.performance_monitor.start_time:.0f} сек
            Операций выполнено: {self.performance_monitor.operations_count}
            Последние измерения индексации: {len(self.performance_monitor.indexing_speeds)}
            Последние измерения поиска: {len(self.performance_monitor.search_times)}
            """
            
            stats_label = ctk.CTkLabel(
                self.details_frame,
                text=stats_text,
                font=ctk.CTkFont(size=12),
                justify="left"
            )
            stats_label.pack(pady=10)
            
        except Exception as e:
            print(f"[GUI] Ошибка создания детальных метрик: {e}")
    
    def load_data_files_optimized(self):
        """Оптимизированная загрузка данных с мониторингом производительности"""
        try:
            self._update_status("⚡ Высокоскоростная загрузка данных...")
            self._update_progress(0, "Инициализация...")
            
            # Блокируем кнопки загрузки
            self.load_auto_btn.configure(state="disabled")
            
            def load_with_monitoring():
                start_time = time.time()
                try:
                    from src.utils.data_loader import DataLoader
                    data_loader = DataLoader()
                    
                    # Загрузка материалов
                    materials_dir = Path("./material")
                    materials = []
                    if materials_dir.exists():
                        files = list(materials_dir.glob("*"))
                        total_files = len(files)
                        
                        for i, file_path in enumerate(files):
                            if file_path.suffix in ['.json', '.csv', '.xlsx']:
                                self.root.after(0, lambda p=(i+1)/total_files*50: self._update_progress(p, f"Загрузка материалов: {file_path.name}"))
                                loaded = data_loader.load_materials(str(file_path))
                                materials.extend(loaded)
                                
                                # Записываем скорость
                                docs_speed = len(loaded) / max(0.1, time.time() - start_time)
                                self.performance_monitor.record_indexing_speed(docs_speed)
                    
                    # Загрузка прайс-листов  
                    pricelist_dir = Path("./price-list")
                    price_items = []
                    if pricelist_dir.exists():
                        files = list(pricelist_dir.glob("*"))
                        total_files = len(files)
                        
                        for i, file_path in enumerate(files):
                            if file_path.suffix in ['.json', '.csv', '.xlsx']:
                                progress = 50 + (i+1)/total_files*50
                                self.root.after(0, lambda p=progress: self._update_progress(p, f"Загрузка прайс-листов: {file_path.name}"))
                                loaded = data_loader.load_price_list(str(file_path))
                                price_items.extend(loaded)
                    
                    # Сохраняем данные
                    self.app_data['materials'] = materials
                    self.app_data['price_items'] = price_items
                    
                    load_time = time.time() - start_time
                    total_docs = len(materials) + len(price_items)
                    speed = total_docs / max(0.1, load_time)
                    
                    self.root.after(0, lambda: self._data_load_completed(total_docs, speed, load_time))
                    
                except Exception as e:
                    error_msg = f"Ошибка загрузки: {e}"
                    self.root.after(0, lambda: self._update_status(error_msg))
                finally:
                    self.root.after(0, lambda: self.load_auto_btn.configure(state="normal"))
            
            # Запускаем в отдельном потоке
            self.thread_pool.submit(load_with_monitoring)
            
        except Exception as e:
            self._update_status(f"Ошибка инициализации загрузки: {e}")
            self.load_auto_btn.configure(state="normal")
    
    def load_materials_manually(self):
        """Ручная загрузка материалов с выбором файла"""
        try:
            from tkinter import filedialog
            
            file_path = filedialog.askopenfilename(
                title="Выберите файл с материалами",
                filetypes=[
                    ("Excel files", "*.xlsx *.xls"),
                    ("JSON files", "*.json"),
                    ("CSV files", "*.csv"),
                    ("All Excel files", "*.xlsx;*.xls"),
                    ("All files", "*.*")
                ]
            )
            
            if file_path:
                self._update_status("📦 Загрузка материалов...")
                self._update_progress(0, "Инициализация...")
                self.load_materials_btn.configure(state="disabled")
                
                def load_materials():
                    try:
                        from src.utils.data_loader import DataLoader
                        data_loader = DataLoader()
                        
                        materials = data_loader.load_materials(file_path)
                        
                        # Обновляем данные приложения
                        self.app_data['materials'] = materials
                        
                        # Обновляем UI
                        self.root.after(0, lambda: self._update_status(
                            f"✅ Материалы загружены: {len(materials)} шт. из {Path(file_path).name}"
                        ))
                        self.root.after(0, lambda: self._update_progress(100, 
                            f"Загружено {len(materials)} материалов"))
                        
                    except Exception as e:
                        error_msg = f"Ошибка загрузки материалов: {e}"
                        self.root.after(0, lambda: self._update_status(error_msg))
                        print(f"[GUI] {error_msg}")
                    finally:
                        self.root.after(0, lambda: self.load_materials_btn.configure(state="normal"))
                
                # Запускаем в отдельном потоке
                self.thread_pool.submit(load_materials)
                
        except Exception as e:
            self._update_status(f"Ошибка выбора файла материалов: {e}")
    
    def load_pricelist_manually(self):
        """Ручная загрузка прайс-листа с выбором файла"""
        try:
            from tkinter import filedialog
            
            file_path = filedialog.askopenfilename(
                title="Выберите файл с прайс-листом",
                filetypes=[
                    ("Excel files", "*.xlsx *.xls"),
                    ("JSON files", "*.json"),
                    ("CSV files", "*.csv"),
                    ("All Excel files", "*.xlsx;*.xls"),
                    ("All files", "*.*")
                ]
            )
            
            if file_path:
                self._update_status("💰 Загрузка прайс-листа...")
                self._update_progress(0, "Инициализация...")
                self.load_pricelist_btn.configure(state="disabled")
                
                def load_pricelist():
                    try:
                        from src.utils.data_loader import DataLoader
                        data_loader = DataLoader()
                        
                        price_items = data_loader.load_price_list(file_path)
                        
                        # Обновляем данные приложения
                        self.app_data['price_items'] = price_items
                        
                        # Обновляем UI
                        self.root.after(0, lambda: self._update_status(
                            f"✅ Прайс-лист загружен: {len(price_items)} позиций из {Path(file_path).name}"
                        ))
                        self.root.after(0, lambda: self._update_progress(100, 
                            f"Загружено {len(price_items)} позиций"))
                        
                    except Exception as e:
                        error_msg = f"Ошибка загрузки прайс-листа: {e}"
                        self.root.after(0, lambda: self._update_status(error_msg))
                        print(f"[GUI] {error_msg}")
                    finally:
                        self.root.after(0, lambda: self.load_pricelist_btn.configure(state="normal"))
                
                # Запускаем в отдельном потоке
                self.thread_pool.submit(load_pricelist)
                
        except Exception as e:
            self._update_status(f"Ошибка выбора файла прайс-листа: {e}")
    
    def _data_load_completed(self, total_docs, speed, load_time):
        """Завершение загрузки данных"""
        self._update_progress(100, f"Загружено {total_docs} документов за {load_time:.1f}с")
        self._update_status(f"✅ Загрузка завершена! {total_docs} документов, скорость: {speed:.1f} док/сек")
        self.performance_monitor.record_indexing_speed(speed)
        
        # Автоматически активируем кнопку сопоставления
        self.match_btn.configure(state="normal")
    
    def start_matching_optimized(self):
        """Оптимизированное сопоставление с мониторингом производительности"""
        try:
            if not self.app_data['materials'] or not self.app_data['price_items']:
                self._update_status("⚠️ Сначала загрузите данные!")
                return
                
            self._update_status("🚀 Запуск высокоскоростного сопоставления...")
            self._update_progress(0, "Инициализация сопоставления...")
            
            # Блокируем кнопку
            self.match_btn.configure(state="disabled")
            
            def run_matching_with_monitoring():
                start_time = time.time()
                self.operation_metrics['start_time'] = start_time
                self.operation_metrics['current_operation'] = 'matching'
                
                try:
                    from src.material_matcher_app import MaterialMatcherApp
                    
                    # Инициализируем приложение с оптимизированными настройками
                    if not hasattr(self, 'matcher_app'):
                        config = self.app_data['config'].copy()
                        config['matching']['max_workers'] = 8  # Увеличиваем количество потоков
                        self.matcher_app = MaterialMatcherApp(config)
                    
                    materials = self.app_data['materials']
                    price_items = self.app_data['price_items']
                    
                    self.operation_metrics['total_items'] = len(materials)
                    
                    # Запускаем сопоставление с прогрессом
                    results = self.matcher_app.run_matching(
                        materials=materials,
                        price_items=price_items,
                        similarity_threshold=20.0,
                        max_results=10,
                        progress_callback=self._matching_progress_callback
                    )
                    
                    # Измеряем производительность
                    total_time = time.time() - start_time
                    total_searches = sum(len(matches) for matches in results.values())
                    avg_search_time = (total_time * 1000) / max(1, total_searches)  # в миллисекундах
                    
                    self.performance_monitor.record_search_time(avg_search_time)
                    
                    # Обновляем GUI с результатами
                    self.root.after(0, lambda: self._matching_completed(results, materials, price_items, total_time))
                    
                except Exception as e:
                    error_msg = f"Ошибка сопоставления: {e}"
                    self.root.after(0, lambda: self._update_status(error_msg))
                finally:
                    self.root.after(0, lambda: self.match_btn.configure(state="normal"))
                    self.operation_metrics['current_operation'] = None
            
            # Запускаем в отдельном потоке
            self.thread_pool.submit(run_matching_with_monitoring)
            
        except Exception as e:
            self._update_status(f"Ошибка инициализации сопоставления: {e}")
            self.match_btn.configure(state="normal")
    
    def _matching_progress_callback(self, processed, total, current_material=None):
        """Callback для обновления прогресса сопоставления"""
        try:
            progress = (processed / total * 100) if total > 0 else 0
            material_info = f" - {current_material[:50]}..." if current_material and len(current_material) > 50 else f" - {current_material}" if current_material else ""
            
            # Расчет скорости
            if self.operation_metrics['start_time']:
                elapsed = time.time() - self.operation_metrics['start_time']
                speed = processed / max(0.1, elapsed)
                remaining = (total - processed) / max(0.1, speed) if speed > 0 else 0
                
                speed_info = f" | {speed:.1f} мат/сек | ~{remaining:.0f}с осталось"
            else:
                speed_info = ""
            
            progress_text = f"Обработано {processed}/{total}{material_info}{speed_info}"
            
            self.root.after(0, lambda: self._update_progress(progress, progress_text))
            
        except Exception as e:
            print(f"[GUI] Ошибка обновления прогресса: {e}")
    
    def _matching_completed(self, results, materials, price_items, total_time):
        """Завершение сопоставления"""
        try:
            total_materials = len(materials)
            matched_materials = len(results)
            total_matches = sum(len(matches) for matches in results.values())
            
            speed = total_materials / max(0.1, total_time)
            
            status_text = f"🎯 Сопоставление завершено! {matched_materials}/{total_materials} материалов за {total_time:.1f}с (скорость: {speed:.1f} мат/сек)"
            self._update_status(status_text)
            self._update_progress(100, f"Найдено {total_matches} совпадений")
            
            # Обновляем главную область результатов
            self.update_results_display(results, materials, price_items)
            
            # Создаем улучшенное окно результатов
            self._create_optimized_results_window(results, materials, price_items, {
                'total_time': total_time,
                'speed': speed,
                'total_matches': total_matches
            })
            
        except Exception as e:
            self._update_status(f"Ошибка отображения результатов: {e}")
    
    def _create_optimized_results_window(self, results, materials, price_items, stats):
        """Создать оптимизированное окно с результатами"""
        try:
            results_window = ctk.CTkToplevel(self.root)
            results_window.title("🚀 Результаты высокоскоростного сопоставления")
            results_window.geometry("1200x800")
            
            # Заголовок с производительностью
            title_frame = ctk.CTkFrame(results_window, fg_color="transparent")
            title_frame.pack(fill="x", padx=20, pady=10)
            
            title = ctk.CTkLabel(
                title_frame, 
                text="🎯 Результаты сопоставления материалов", 
                font=ctk.CTkFont(size=24, weight="bold"),
                text_color=AppColors.PRIMARY
            )
            title.pack()
            
            perf_info = ctk.CTkLabel(
                title_frame,
                text=f"⚡ Обработано за {stats['total_time']:.1f}с | Скорость: {stats['speed']:.1f} мат/сек | Найдено: {stats['total_matches']} совпадений",
                font=ctk.CTkFont(size=14),
                text_color=AppColors.SUCCESS
            )
            perf_info.pack(pady=5)
            
            # Улучшенная статистика
            stats_frame = ctk.CTkFrame(results_window, fg_color=AppColors.CARD_BACKGROUND)
            stats_frame.pack(fill="x", padx=20, pady=10)
            
            stats_grid = ctk.CTkFrame(stats_frame, fg_color="transparent")
            stats_grid.pack(fill="x", padx=20, pady=15)
            
            # Конфигурация сетки статистики
            for i in range(4):
                stats_grid.columnconfigure(i, weight=1)
            
            # Статистика в виде карточек
            self._create_stat_card(stats_grid, "📊 Материалы", f"{len(results)}/{len(materials)}", 0, 0)
            self._create_stat_card(stats_grid, "🎯 Совпадения", f"{stats['total_matches']}", 0, 1)
            self._create_stat_card(stats_grid, "⚡ Скорость", f"{stats['speed']:.1f}/сек", 0, 2)
            self._create_stat_card(stats_grid, "⏱️ Время", f"{stats['total_time']:.1f}с", 0, 3)
            
            # Скроллируемый фрейм для результатов с улучшенной производительностью
            scrollable_frame = ctk.CTkScrollableFrame(results_window, fg_color=AppColors.BACKGROUND)
            scrollable_frame.pack(fill="both", expand=True, padx=20, pady=10)
            
            # Отображаем результаты с лимитом для производительности
            displayed_count = 0
            max_display = 50  # Ограничиваем для производительности
            
            for material_id, matches in results.items():
                if displayed_count >= max_display:
                    remaining = len(results) - displayed_count
                    info_label = ctk.CTkLabel(
                        scrollable_frame,
                        text=f"... и еще {remaining} материалов (используйте экспорт для полного списка)",
                        font=ctk.CTkFont(size=14, style="italic")
                    )
                    info_label.pack(pady=10)
                    break
                
                material = next((m for m in materials if m.id == material_id), None)
                if material and matches:
                    self._add_optimized_material_card(scrollable_frame, material, matches[:5])  # Топ-5 совпадений
                    displayed_count += 1
            
            # Улучшенные кнопки экспорта
            export_frame = ctk.CTkFrame(results_window, fg_color="transparent")
            export_frame.pack(fill="x", padx=20, pady=15)
            
            export_json_btn = ctk.CTkButton(
                export_frame, 
                text="📄 Экспорт JSON", 
                command=lambda: self._export_results_optimized(results, 'json'),
                width=150,
                height=40
            )
            export_json_btn.pack(side="left", padx=10)
            
            export_excel_btn = ctk.CTkButton(
                export_frame, 
                text="📊 Экспорт Excel", 
                command=lambda: self._export_results_optimized(results, 'excel'),
                width=150,
                height=40,
                fg_color=AppColors.SUCCESS
            )
            export_excel_btn.pack(side="left", padx=10)
            
            close_btn = ctk.CTkButton(
                export_frame, 
                text="❌ Закрыть", 
                command=results_window.destroy,
                width=100,
                height=40,
                fg_color=AppColors.ERROR
            )
            close_btn.pack(side="right", padx=10)
            
        except Exception as e:
            print(f"[GUI] Ошибка создания оптимизированного окна результатов: {e}")
    
    def _create_results_area(self, parent):
        """Создать область для отображения результатов сопоставления в главном окне"""
        try:
            # Фрейм для результатов
            results_container = ctk.CTkFrame(parent, fg_color=AppColors.CARD_BACKGROUND)
            results_container.pack(fill="both", expand=True, pady=(20, 0))
            
            # Заголовок области результатов
            results_header = ctk.CTkFrame(results_container, fg_color="transparent")
            results_header.pack(fill="x", padx=15, pady=(15, 10))
            
            results_title = ctk.CTkLabel(
                results_header,
                text="📊 Результаты сопоставления материалов",
                font=ctk.CTkFont(size=18, weight="bold"),
                text_color=AppColors.PRIMARY
            )
            results_title.pack(side="left")
            
            # Кнопки управления результатами
            controls_frame = ctk.CTkFrame(results_header, fg_color="transparent")
            controls_frame.pack(side="right")
            
            self.clear_results_btn = ctk.CTkButton(
                controls_frame,
                text="🗑️ Очистить",
                width=100,
                height=30,
                command=self.clear_results,
                font=ctk.CTkFont(size=11),
                fg_color=AppColors.ERROR
            )
            self.clear_results_btn.pack(side="right", padx=5)
            
            self.export_results_btn = ctk.CTkButton(
                controls_frame,
                text="💾 Экспорт",
                width=100,
                height=30,
                command=self.export_current_results,
                font=ctk.CTkFont(size=11),
                fg_color=AppColors.SUCCESS,
                state="disabled"
            )
            self.export_results_btn.pack(side="right", padx=5)
            
            # Статистика результатов
            self.results_stats_frame = ctk.CTkFrame(results_container, fg_color="transparent")
            self.results_stats_frame.pack(fill="x", padx=15, pady=(0, 10))
            
            self.results_stats_label = ctk.CTkLabel(
                self.results_stats_frame,
                text="Результаты будут отображены после выполнения сопоставления",
                font=ctk.CTkFont(size=12),
                text_color=AppColors.TEXT_SECONDARY
            )
            self.results_stats_label.pack()
            
            # Скроллируемая область для результатов
            self.results_scrollable = ctk.CTkScrollableFrame(
                results_container,
                fg_color=AppColors.BACKGROUND,
                height=300
            )
            self.results_scrollable.pack(fill="both", expand=True, padx=15, pady=(0, 15))
            
            # Сохраняем ссылку на контейнер результатов для обновлений
            self.results_container = results_container
            self.current_results = {}
            
            print("[GUI] [OK] Область результатов создана")
            
        except Exception as e:
            print(f"[GUI] Ошибка создания области результатов: {e}")
    
    def clear_results(self):
        """Очистить область результатов"""
        try:
            # Очистить скроллируемую область
            for widget in self.results_scrollable.winfo_children():
                widget.destroy()
            
            # Сбросить текущие результаты
            self.current_results = {}
            
            # Обновить статистику
            self.results_stats_label.configure(
                text="Результаты очищены. Выполните новое сопоставление для получения данных.",
                text_color=AppColors.TEXT_SECONDARY
            )
            
            # Отключить кнопку экспорта
            self.export_results_btn.configure(state="disabled")
            
            print("[GUI] Результаты очищены")
            
        except Exception as e:
            print(f"[GUI] Ошибка очистки результатов: {e}")
    
    def export_current_results(self):
        """Экспорт текущих результатов"""
        try:
            if not self.current_results:
                messagebox.showinfo("Экспорт", "Нет данных для экспорта")
                return
            
            from tkinter import filedialog
            from datetime import datetime
            
            timestamp = datetime.now().strftime("%Y%m%d_%H%M%S")
            filename = filedialog.asksaveasfilename(
                title="Сохранить результаты",
                defaultextension=".json",
                initialvalue=f"matching_results_{timestamp}.json",
                filetypes=[
                    ("JSON files", "*.json"),
                    ("Excel files", "*.xlsx"),
                    ("All files", "*.*")
                ]
            )
            
            if filename:
                if filename.endswith('.json'):
                    self._export_json_optimized(self.current_results, filename)
                elif filename.endswith('.xlsx'):
                    self._export_excel_optimized(self.current_results, filename)
                else:
                    # По умолчанию JSON
                    self._export_json_optimized(self.current_results, filename + '.json')
                    
        except Exception as e:
            print(f"[GUI] Ошибка экспорта: {e}")
            messagebox.showerror("Ошибка", f"Ошибка экспорта: {e}")
    
    def update_results_display(self, results, materials=None, price_items=None):
        """Обновить отображение результатов в главной области"""
        try:
            # Очистить предыдущие результаты
            for widget in self.results_scrollable.winfo_children():
                widget.destroy()
            
            # Сохранить текущие результаты
            self.current_results = results
            
            # Подсчет статистики
            total_materials = len(materials) if materials else len(results)
            matched_materials = len(results)
            total_matches = sum(len(matches) for matches in results.values())
            
            # Обновить статистику
            stats_text = f"📊 Обработано: {total_materials} материалов | ✅ Найдены соответствия: {matched_materials} | 🎯 Всего совпадений: {total_matches}"
            self.results_stats_label.configure(
                text=stats_text,
                text_color=AppColors.SUCCESS
            )
            
            # Включить кнопку экспорта
            self.export_results_btn.configure(state="normal")
            
            # Отобразить результаты (ограничиваем до 20 для производительности)
            display_count = 0
            max_display = 20
            
            for material_id, matches in results.items():
                if display_count >= max_display:
                    remaining = len(results) - display_count
                    more_label = ctk.CTkLabel(
                        self.results_scrollable,
                        text=f"... и ещё {remaining} материалов (всего результатов: {len(results)})",
                        font=ctk.CTkFont(size=12, style="italic"),
                        text_color=AppColors.TEXT_SECONDARY
                    )
                    more_label.pack(pady=10, padx=10)
                    break
                
                # Найти материал по ID
                material = None
                if materials:
                    material = next((m for m in materials if m.id == material_id), None)
                
                if matches:  # Показываем только материалы с совпадениями
                    self._add_result_card_to_main_area(material, matches, material_id)
                    display_count += 1
            
            if not display_count:
                # Если нет результатов для отображения
                no_results_label = ctk.CTkLabel(
                    self.results_scrollable,
                    text="🔍 Совпадения не найдены. Попробуйте изменить параметры поиска.",
                    font=ctk.CTkFont(size=14),
                    text_color=AppColors.TEXT_SECONDARY
                )
                no_results_label.pack(pady=50, padx=20)
            
            print(f"[GUI] Результаты обновлены: {matched_materials} материалов, {total_matches} совпадений")
            
        except Exception as e:
            print(f"[GUI] Ошибка обновления результатов: {e}")
    
    def _add_result_card_to_main_area(self, material, matches, material_id):
        """Добавить карточку результата в главную область"""
        try:
            # Карточка материала
            card = ctk.CTkFrame(self.results_scrollable, fg_color=AppColors.CARD_BACKGROUND)
            card.pack(fill="x", pady=5, padx=10)
            
            # Заголовок материала
            header = ctk.CTkFrame(card, fg_color="transparent")
            header.pack(fill="x", padx=10, pady=(8, 5))
            
            # Название материала
            material_name = material.name if material else f"Материал {material_id}"
            name_label = ctk.CTkLabel(
                header,
                text=f"🔧 {material_name[:80]}{'...' if len(material_name) > 80 else ''}",
                font=ctk.CTkFont(size=14, weight="bold"),
                anchor="w"
            )
            name_label.pack(side="left", fill="x", expand=True)
            
            # Количество совпадений
            count_label = ctk.CTkLabel(
                header,
                text=f"{len(matches)} совп.",
                font=ctk.CTkFont(size=11, weight="bold"),
                text_color=AppColors.SUCCESS,
                width=80
            )
            count_label.pack(side="right")
            
            # Лучшие совпадения (показываем топ-3)
            matches_frame = ctk.CTkFrame(card, fg_color="transparent")
            matches_frame.pack(fill="x", padx=10, pady=(0, 8))
            
            for i, match in enumerate(matches[:3], 1):
                # Обработка разных форматов данных
                if isinstance(match, dict):
                    if 'price_item' in match:
                        # Новый формат с SearchResult
                        similarity = match.get('similarity', 0)
                        price_item = match['price_item']
                        item_name = price_item.get('material_name', 'N/A')
                        price = price_item.get('price', 'N/A')
                        currency = price_item.get('currency', '')
                        supplier = price_item.get('supplier', '')
                    else:
                        # Прямой формат price_item
                        similarity = match.get('similarity_percentage', 0)
                        item_name = match.get('material_name', 'N/A')
                        price = match.get('price', 'N/A')
                        currency = match.get('currency', '')
                        supplier = match.get('supplier', '')
                else:
                    # SearchResult объект
                    similarity = getattr(match, 'similarity_percentage', 0)
                    price_item = getattr(match, 'price_item', None)
                    if price_item:
                        item_name = getattr(price_item, 'material_name', 'N/A')
                        price = getattr(price_item, 'price', 'N/A')
                        currency = getattr(price_item, 'currency', '')
                        supplier = getattr(price_item, 'supplier', '')
                    else:
                        item_name = 'N/A'
                        price = 'N/A'
                        currency = ''
                        supplier = ''
                
                # Цвет в зависимости от процента совпадения
                if similarity >= 80:
                    color = AppColors.SUCCESS
                elif similarity >= 60:
                    color = AppColors.WARNING
                else:
                    color = AppColors.TEXT_SECONDARY
                
                # Формирование текста совпадения
                match_text = f"  {i}. {item_name[:50]}{'...' if len(item_name) > 50 else ''}"
                if similarity > 0:
                    match_text += f" — {similarity:.1f}%"
                if price != 'N/A':
                    match_text += f" | {price} {currency}"
                if supplier:
                    match_text += f" | {supplier}"
                
                match_label = ctk.CTkLabel(
                    matches_frame,
                    text=match_text,
                    anchor="w",
                    font=ctk.CTkFont(size=10),
                    text_color=color
                )
                match_label.pack(fill="x", pady=1)
                
        except Exception as e:
            print(f"[GUI] Ошибка добавления карточки результата: {e}")
    
    def _create_stat_card(self, parent, title, value, row, col):
        """Создать карточку статистики"""
        card = ctk.CTkFrame(parent, width=150, height=80)
        card.grid(row=row, column=col, padx=5, pady=5, sticky="ew")
        card.grid_propagate(False)
        
        title_label = ctk.CTkLabel(card, text=title, font=ctk.CTkFont(size=12, weight="bold"))
        title_label.pack(pady=(10, 5))
        
        value_label = ctk.CTkLabel(card, text=value, font=ctk.CTkFont(size=16, weight="bold"), text_color=AppColors.PRIMARY)
        value_label.pack()
    
    def _add_optimized_material_card(self, parent, material, matches):
        """Добавить оптимизированную карточку результата материала"""
        try:
            # Карточка материала с улучшенным дизайном
            card = ctk.CTkFrame(parent, fg_color=AppColors.CARD_BACKGROUND)
            card.pack(fill="x", pady=8, padx=10)
            
            # Заголовок материала
            header_frame = ctk.CTkFrame(card, fg_color="transparent")
            header_frame.pack(fill="x", padx=15, pady=(10, 5))
            
            material_label = ctk.CTkLabel(
                header_frame, 
                text=f"🔧 {material.name}", 
                font=ctk.CTkFont(size=16, weight="bold"),
                anchor="w"
            )
            material_label.pack(side="left", fill="x", expand=True)
            
            # Количество совпадений
            count_label = ctk.CTkLabel(
                header_frame,
                text=f"{len(matches)} совп.",
                font=ctk.CTkFont(size=12),
                text_color=AppColors.SUCCESS,
                width=80
            )
            count_label.pack(side="right")
            
            # Лучшие совпадения
            matches_frame = ctk.CTkFrame(card, fg_color="transparent")
            matches_frame.pack(fill="x", padx=15, pady=(0, 10))
            
            for i, match in enumerate(matches, 1):
                similarity = match.get('similarity', 0)
                price_item = match.get('price_item', {})
                
                # Цвет в зависимости от процента совпадения
                color = AppColors.SUCCESS if similarity > 80 else AppColors.WARNING if similarity > 60 else AppColors.TEXT_SECONDARY
                
                match_text = f"  {i}. {price_item.get('material_name', 'N/A')[:60]} - {similarity:.1f}% | {price_item.get('price', 'N/A')} {price_item.get('currency', '')}"
                
                match_label = ctk.CTkLabel(
                    matches_frame, 
                    text=match_text, 
                    anchor="w",
                    font=ctk.CTkFont(size=11),
                    text_color=color
                )
                match_label.pack(fill="x", pady=1)
                
        except Exception as e:
            print(f"[GUI] Ошибка добавления оптимизированной карточки: {e}")
    
    def _export_results_optimized(self, results, format_type):
        """Оптимизированный экспорт результатов"""
        try:
            from datetime import datetime
            timestamp = datetime.now().strftime("%Y%m%d_%H%M%S")
            
            if format_type == 'json':
                filename = f"matching_results_{timestamp}.json"
                self._export_json_optimized(results, filename)
            elif format_type == 'excel':
                filename = f"matching_results_{timestamp}.xlsx"
                self._export_excel_optimized(results, filename)
                
        except Exception as e:
            self._update_status(f"Ошибка экспорта: {e}")
    
    def _export_json_optimized(self, results, filename):
        """Оптимизированный экспорт в JSON"""
        try:
            import json
            export_data = {
                'metadata': {
                    'export_time': datetime.now().isoformat(),
                    'total_materials': len(results),
                    'total_matches': sum(len(matches) for matches in results.values())
                },
                'results': results
            }
            
            with open(filename, 'w', encoding='utf-8') as f:
                json.dump(export_data, f, ensure_ascii=False, indent=2, default=str)
            
            self._update_status(f"✅ Результаты экспортированы в {filename}")
            
        except Exception as e:
            self._update_status(f"Ошибка экспорта JSON: {e}")
    
    def _export_excel_optimized(self, results, filename):
        """Оптимизированный экспорт в Excel"""
        try:
            # Базовая реализация, можно расширить
            import json
            # Конвертируем в JSON как fallback
            json_filename = filename.replace('.xlsx', '.json')
            self._export_json_optimized(results, json_filename)
            self._update_status(f"✅ Экспорт завершен в {json_filename} (Excel экспорт в разработке)")
            
        except Exception as e:
            self._update_status(f"Ошибка экспорта Excel: {e}")
    
    def _update_progress(self, percentage, text=""):
        """Обновить прогресс-бар с анимацией"""
        try:
            if hasattr(self, 'progress_bar'):
                # Плавная анимация прогресса
                current = self.progress_bar.get()
                target = percentage / 100.0
                
<<<<<<< HEAD
                # Автоматическая индексация если есть данные
                if self.materials or self.price_items:
                    self.root.after(0, lambda: self.log_message("[INFO] Запуск автоматической индексации..."))
                    self.root.after(0, lambda: self.index_data(show_warning=False))
                    self.root.after(0, lambda: self.log_message("[OK] Система готова к работе!"))
                    # Добавляем паузу и проверку кнопки после индексации
                    time.sleep(2.0)
                    self.root.after(0, self.update_start_button_state)
                    # Принудительная проверка кнопки через таймер
                    self.root.after(3000, self.update_start_button_state)
=======
                if target > current:
                    # Плавное увеличение
                    self.progress_bar.set(target)
>>>>>>> 830a0a55
                else:
                    # Сразу устанавливаем если уменьшается
                    self.progress_bar.set(target)
                
            if hasattr(self, 'progress_label') and text:
                self.progress_label.configure(text=text)
                
        except Exception as e:
            print(f"[GUI] Ошибка обновления прогресса: {e}")


def main():
    """Запуск GUI приложения"""
    print("=" * 60)
    print("MATERIAL MATCHER GUI - ИСПРАВЛЕННАЯ ВЕРСИЯ")
    print("=" * 60)
    
    try:
        # Проверка среды выполнения
        print(f"[SYSTEM] Python: {sys.version}")
        print(f"[SYSTEM] ОС: {os.name}")
        print(f"[SYSTEM] Платформа: {sys.platform}")
        
        # Создание приложения
        app = MaterialMatcherGUI(None)
        
        if app.initialization_complete:
            print("[GUI] Запуск главного цикла событий...")
            
            # Финальная проверка видимости через 5 секунд
            app.root.after(5000, app._check_window_visibility)
            
            # Запуск mainloop
            app.root.mainloop()
            print("[GUI] mainloop завершён")
            
        else:
            print("[GUI] Инициализация не завершена, отмена запуска")
            return 1
            
    except Exception as e:
        print(f"[ERROR] Критическая ошибка: {e}")
        import traceback
        traceback.print_exc()
        
        # Последний шанс - простое tkinter окно с информацией
        try:
            root = tk.Tk()
            root.title("Material Matcher - Ошибка GUI")
            root.geometry("500x300")
            
            error_text = f"Ошибка запуска GUI:\n{str(e)}\n\nИспользуйте командную строку:\npython main.py --help"
            
            label = tk.Label(root, text=error_text, wraplength=450, justify='center')
            label.pack(expand=True, padx=20, pady=20)
            
            tk.Button(root, text="Закрыть", command=root.quit).pack(pady=10)
            
            root.mainloop()
            
        except Exception as e2:
            print(f"[ERROR] Даже простейший GUI не работает: {e2}")
            return 1
    
    return 0


if __name__ == "__main__":
    sys.exit(main())<|MERGE_RESOLUTION|>--- conflicted
+++ resolved
@@ -1,472 +1,71 @@
 #!/usr/bin/env python3
 """
-ИСПРАВЛЕННАЯ версия GUI для системы сопоставления материалов
-Включает расширенную диагностику и множественные методы принудительного отображения
+GUI приложение для системы сопоставления материалов
+Предоставляет графический интерфейс для всех основных операций
 """
 
 import sys
 import os
+import tkinter as tk
+from tkinter import ttk, filedialog, messagebox, scrolledtext
+import threading
 import json
-import threading
-import queue
 from pathlib import Path
 from datetime import datetime
-from typing import Dict, List, Any, Optional
-from dataclasses import dataclass
-from enum import Enum
-import time
-from collections import deque, defaultdict
-try:
-    import psutil
-    PSUTIL_AVAILABLE = True
-except ImportError:
-    psutil = None
-    PSUTIL_AVAILABLE = False
-from concurrent.futures import ThreadPoolExecutor
+import webbrowser
 
 # Добавляем src в путь Python
 sys.path.insert(0, os.path.join(os.path.dirname(__file__), 'src'))
-
-# Импорт GUI библиотек с fallback
-print("[GUI] Проверка доступности GUI библиотек...")
-try:
-    import customtkinter as ctk
-    CTK_AVAILABLE = True
-    print("[GUI] [OK] CustomTkinter доступен")
-except ImportError as e:
-    print(f"[GUI] [OK] CustomTkinter недоступен: {e}")
-    import tkinter as ctk
-    # Создаем заглушки для CustomTkinter методов
-    ctk.set_appearance_mode = lambda x: None
-    ctk.set_default_color_theme = lambda x: None
-    ctk.CTk = ctk.Tk
-    ctk.CTkFrame = ctk.Frame
-    ctk.CTkLabel = ctk.Label
-    ctk.CTkButton = ctk.Button
-    ctk.CTkProgressBar = lambda parent, **kwargs: ctk.Scale(parent, orient='horizontal')
-    ctk.CTkScrollableFrame = lambda parent, **kwargs: ctk.Frame(parent)
-    ctk.CTkToplevel = ctk.Toplevel
-    ctk.CTkFont = lambda **kwargs: ('Arial', kwargs.get('size', 12))
-    CTK_AVAILABLE = False
-    print("[GUI] [OK] Fallback к обычному tkinter")
-
-from tkinter import filedialog, messagebox
-import tkinter as tk
 
 from src.material_matcher_app import MaterialMatcherApp
 from src.utils.json_formatter import MatchingResultFormatter
 from src.utils.debug_logger import get_debug_logger, init_debug_logging
-
-
-# Константы для дизайна
-class AppColors:
-    """Цветовая схема приложения"""
-    BACKGROUND = "#F8F9FA"
-    CARD_BACKGROUND = "#FFFFFF"
-    PRIMARY = "#6C5CE7"
-    SUCCESS = "#00B894"
-    ERROR = "#E17055"
-    WARNING = "#FDCB6E"
-    TEXT_PRIMARY = "#2D3748"
-    TEXT_SECONDARY = "#718096"
-    BORDER = "#E2E8F0"
-
-
-class PerformanceMonitor:
-    """Монитор производительности для отслеживания метрик в реальном времени"""
-    
-    def __init__(self):
-        self.indexing_speeds = deque(maxlen=50)  # Последние 50 измерений
-        self.search_times = deque(maxlen=100)   # Последние 100 поисковых запросов
-        self.cache_stats = {'hits': 0, 'misses': 0, 'total': 0}
-        self.system_stats = {'cpu': 0, 'memory': 0}
-        self.start_time = time.time()
-        self.operations_count = 0
-        self.last_update = time.time()
-        
-    def record_indexing_speed(self, docs_per_second: float):
-        """Записать скорость индексации"""
-        self.indexing_speeds.append(docs_per_second)
-        
-    def record_search_time(self, response_time_ms: float):
-        """Записать время поиска"""
-        self.search_times.append(response_time_ms)
-        
-    def update_cache_stats(self, hits: int, total: int):
-        """Обновить статистику кеша"""
-        self.cache_stats['hits'] = hits
-        self.cache_stats['total'] = total
-        self.cache_stats['misses'] = total - hits
-        
-    def update_system_stats(self):
-        """Обновить системную статистику"""
-        if PSUTIL_AVAILABLE:
-            self.system_stats['cpu'] = psutil.cpu_percent(interval=None)
-            self.system_stats['memory'] = psutil.virtual_memory().percent
-        else:
-            # Fallback values if psutil is not available
-            self.system_stats['cpu'] = 0
-            self.system_stats['memory'] = 0
-        
-    def get_avg_indexing_speed(self) -> float:
-        """Получить среднюю скорость индексации"""
-        return sum(self.indexing_speeds) / len(self.indexing_speeds) if self.indexing_speeds else 0
-        
-    def get_avg_search_time(self) -> float:
-        """Получить среднее время поиска"""
-        return sum(self.search_times) / len(self.search_times) if self.search_times else 0
-        
-    def get_cache_hit_ratio(self) -> float:
-        """Получить коэффициент попаданий в кеш"""
-        return (self.cache_stats['hits'] / self.cache_stats['total'] * 100) if self.cache_stats['total'] > 0 else 0
+from src.ui.modern_table_view import ModernTableView
 
 
 class MaterialMatcherGUI:
-    """
-    ОПТИМИЗИРОВАННЫЙ класс GUI для системы сопоставления материалов
-    Включает мониторинг производительности и оптимизацию для быстрого backend'а
-    """
-    
-    def __init__(self, root=None):
-        print("[GUI] === ИНИЦИАЛИЗАЦИЯ GUI НАЧАТА ===")
-        print(f"[GUI] CustomTkinter доступен: {CTK_AVAILABLE}")
-        print(f"[GUI] Операционная система: {os.name}")
-        print(f"[GUI] Python версия: {sys.version}")
-        
-        self.gui_visible = False
-        self.initialization_complete = False
-        
-        try:
-            self._init_window(root)
-            self._setup_window_properties()
-            self._force_display_window()
-            self._init_app_data()
-            self._setup_ui()
-            self._start_diagnostics()
-            
-            self.initialization_complete = True
-            print("[GUI] [OK] Инициализация GUI завершена успешно")
-            
-        except Exception as e:
-            print(f"[GUI] [OK] КРИТИЧЕСКАЯ ОШИБКА инициализации: {e}")
-            import traceback
-            traceback.print_exc()
-            self._show_error_dialog(str(e))
-    
-    def _init_window(self, root):
-        """Инициализация главного окна"""
-        print("[GUI] Создание главного окна...")
-        
-        # Настройка темы для CustomTkinter
-        if CTK_AVAILABLE:
-            try:
-                ctk.set_appearance_mode("light")
-                ctk.set_default_color_theme("blue")
-                print("[GUI] [OK] Тема CustomTkinter настроена")
-            except Exception as e:
-                print(f"[GUI] [OK] Ошибка настройки темы: {e}")
-        
-        # Создание окна
-        try:
-            if root is None:
-                print("[GUI] Создание нового окна")
-                self.root = ctk.CTk() if CTK_AVAILABLE else tk.Tk()
-            else:
-                print("[GUI] Закрытие старого окна и создание нового")
-                if hasattr(root, 'destroy'):
-                    try:
-                        root.destroy()
-                    except:
-                        pass
-                self.root = ctk.CTk() if CTK_AVAILABLE else tk.Tk()
-            
-            print("[GUI] [OK] Главное окно создано успешно")
-            
-        except Exception as e:
-            print(f"[GUI] [OK] Ошибка создания окна: {e}")
-            # Последний fallback
-            self.root = tk.Tk()
-            print("[GUI] [OK] Fallback к tk.Tk() успешен")
-    
-    def _setup_window_properties(self):
-        """Настройка свойств окна"""
-        print("[GUI] Настройка свойств окна...")
-        
-        try:
-            # Базовые свойства
-            self.root.title("Material Matcher - Система сопоставления материалов")
-            print("[GUI] [OK] Заголовок установлен")
-            
-            # Размеры экрана
-            screen_width = self.root.winfo_screenwidth()
-            screen_height = self.root.winfo_screenheight()
-            print(f"[GUI] Размер экрана: {screen_width}x{screen_height}")
-            
-            # Размер окна (80% от экрана, но не меньше минимальных значений)
-            window_width = max(1000, int(screen_width * 0.8))
-            window_height = max(600, int(screen_height * 0.8))
-            
-            # Центрирование
-            x = max(50, (screen_width - window_width) // 2)
-            y = max(50, (screen_height - window_height) // 2)
-            
-            geometry = f"{window_width}x{window_height}+{x}+{y}"
-            self.root.geometry(geometry)
-            print(f"[GUI] [OK] Геометрия установлена: {geometry}")
-            
-            # Минимальный размер
-            if hasattr(self.root, 'minsize'):
-                self.root.minsize(1000, 600)
-                print("[GUI] [OK] Минимальный размер установлен")
-            
-        except Exception as e:
-            print(f"[GUI] [OK] Ошибка настройки свойств окна: {e}")
-    
-    def _force_display_window(self):
-        """Агрессивное принудительное отображение окна"""
-        print("[GUI] === ПРИНУДИТЕЛЬНОЕ ОТОБРАЖЕНИЕ ОКНА ===")
-        
-        methods_tried = 0
-        methods_successful = 0
-        
-        # Метод 1: Базовое отображение
-        try:
-            self.root.deiconify()
-            methods_successful += 1
-            print("[GUI] [OK] Метод 1: deiconify() выполнен")
-        except Exception as e:
-            print(f"[GUI] [OK] Метод 1 неудачен: {e}")
-        methods_tried += 1
-        
-        # Метод 2: Поднятие окна
-        try:
-            self.root.lift()
-            methods_successful += 1
-            print("[GUI] [OK] Метод 2: lift() выполнен")
-        except Exception as e:
-            print(f"[GUI] [OK] Метод 2 неудачен: {e}")
-        methods_tried += 1
-        
-        # Метод 3: Временный topmost
-        try:
-            self.root.attributes('-topmost', True)
-            self.root.after(5000, lambda: self._remove_topmost())
-            methods_successful += 1
-            print("[GUI] [OK] Метод 3: topmost True установлен (5 сек)")
-        except Exception as e:
-            print(f"[GUI] [OK] Метод 3 неудачен: {e}")
-        methods_tried += 1
-        
-        # Метод 4: Windows API (если на Windows)
-        if os.name == 'nt':
-            try:
-                import ctypes
-                from ctypes import wintypes
-                
-                user32 = ctypes.windll.user32
-                kernel32 = ctypes.windll.kernel32
-                
-                # DPI Awareness
-                try:
-                    user32.SetProcessDPIAware()
-                    print("[GUI] [OK] DPI Awareness установлен")
-                except:
-                    pass
-                
-                # Получение handle окна
-                hwnd = self.root.winfo_id()
-                
-                # Показать окно
-                user32.ShowWindow(hwnd, 1)  # SW_SHOWNORMAL
-                user32.ShowWindow(hwnd, 9)  # SW_RESTORE 
-                user32.SetForegroundWindow(hwnd)
-                user32.BringWindowToTop(hwnd)
-                
-                # Активировать окно
-                user32.SetActiveWindow(hwnd)
-                
-                methods_successful += 1
-                print("[GUI] [OK] Метод 4: Windows API принудительное отображение")
-                
-            except Exception as e:
-                print(f"[GUI] [OK] Метод 4 (Windows API) неудачен: {e}")
-        else:
-            print("[GUI] - Метод 4: Пропущен (не Windows)")
-        methods_tried += 1
-        
-        # Метод 5: Обновление и центрирование
-        try:
-            self.root.update_idletasks()
-            self.root.update()
-            
-            # Перепозиционирование если окно вне экрана
-            x = self.root.winfo_x()
-            y = self.root.winfo_y()
-            w = self.root.winfo_width()
-            h = self.root.winfo_height()
-            
-            screen_w = self.root.winfo_screenwidth()
-            screen_h = self.root.winfo_screenheight()
-            
-            if x < 0 or y < 0 or x + w > screen_w or y + h > screen_h:
-                new_x = max(50, (screen_w - w) // 2)
-                new_y = max(50, (screen_h - h) // 2)
-                self.root.geometry(f"{w}x{h}+{new_x}+{new_y}")
-                print(f"[GUI] [OK] Окно перемещено в пределы экрана: +{new_x}+{new_y}")
-            
-            methods_successful += 1
-            print("[GUI] [OK] Метод 5: Обновление и позиционирование")
-            
-        except Exception as e:
-            print(f"[GUI] [OK] Метод 5 неудачен: {e}")
-        methods_tried += 1
-        
-        # Метод 6: Фокус
-        try:
-            self.root.focus_force()
-            self.root.focus_set()
-            methods_successful += 1
-            print("[GUI] [OK] Метод 6: Фокус установлен")
-        except Exception as e:
-            print(f"[GUI] [OK] Метод 6 неудачен: {e}")
-        methods_tried += 1
-        
-        print(f"[GUI] === РЕЗУЛЬТАТ: {methods_successful}/{methods_tried} методов успешно ===")
-        
-        # Запланировать диагностику через 1 секунду
-        self.root.after(1000, self._check_window_visibility)
-    
-    def _remove_topmost(self):
-        """Убрать флаг topmost"""
-        try:
-            self.root.attributes('-topmost', False)
-            print("[GUI] [OK] Флаг topmost убран")
-        except Exception as e:
-            print(f"[GUI] [OK] Ошибка уборки topmost: {e}")
-    
-    def _check_window_visibility(self):
-        """Проверить видимость окна"""
-        print("[GUI] === ДИАГНОСТИКА ВИДИМОСТИ ОКНА ===")
-        
-        try:
-            exists = self.root.winfo_exists()
-            width = self.root.winfo_width()
-            height = self.root.winfo_height()
-            x = self.root.winfo_x()
-            y = self.root.winfo_y()
-            viewable = self.root.winfo_viewable()
-            mapped = self.root.winfo_mapped()
-            
-            print(f"[GUI] Окно существует: {exists}")
-            print(f"[GUI] Размер: {width}x{height}")
-            print(f"[GUI] Позиция: {x}, {y}")
-            print(f"[GUI] Видимо: {viewable}")
-            print(f"[GUI] Отображено: {mapped}")
-            
-            screen_w = self.root.winfo_screenwidth()
-            screen_h = self.root.winfo_screenheight()
-            print(f"[GUI] Экран: {screen_w}x{screen_h}")
-            
-            # Проверка видимости в пределах экрана
-            visible_on_screen = (x > -width and y > -height and 
-                               x < screen_w and y < screen_h)
-            print(f"[GUI] В пределах экрана: {visible_on_screen}")
-            
-            if exists and mapped and visible_on_screen:
-                self.gui_visible = True
-                print("[GUI] [OK] GUI ВИДИМ ПОЛЬЗОВАТЕЛЮ")
-            else:
-                print("[GUI] [OK] GUI НЕ ВИДИМ ПОЛЬЗОВАТЕЛЮ")
-                print("[GUI] Попытка повторного принудительного отображения...")
-                self._emergency_display_attempt()
-                
-        except Exception as e:
-            print(f"[GUI] [OK] Ошибка диагностики: {e}")
-        
-        print("[GUI] === КОНЕЦ ДИАГНОСТИКИ ===")
-    
-    def _emergency_display_attempt(self):
-        """Экстренная попытка отображения"""
-        print("[GUI] === ЭКСТРЕННОЕ ОТОБРАЖЕНИЕ ===")
-        
-        try:
-            # Попытка №1: Минимизировать и восстановить
-            self.root.iconify()
-            self.root.after(500, lambda: self.root.deiconify())
-            
-            # Попытка №2: Изменить размер
-            current_geometry = self.root.geometry()
-            self.root.geometry("800x600+100+100")
-            self.root.after(1000, lambda: self.root.geometry(current_geometry))
-            
-            # Попытка №3: Создать уведомление
-            self.root.after(2000, self._show_visibility_notification)
-            
-            print("[GUI] [OK] Экстренные меры применены")
-            
-        except Exception as e:
-            print(f"[GUI] [OK] Экстренные меры неудачны: {e}")
-    
-    def _show_visibility_notification(self):
-        """Показать уведомление о видимости"""
-        try:
-            if not self.gui_visible:
-                # Показать диалог с рекомендациями
-                response = messagebox.askyesno(
-                    "Проблема отображения GUI",
-                    "GUI окно может быть невидимо.\n\n"
-                    "Возможные решения:\n"
-                    "• Проверьте панель задач\n"
-                    "• Используйте Alt+Tab для переключения\n"
-                    "• Проверьте виртуальные рабочие столы\n"
-                    "• Перезапустите приложение\n\n"
-                    "Продолжить работу?",
-                    icon='warning'
-                )
-                if not response:
-                    self.root.quit()
-        except:
-            pass
-    
-    def _init_app_data(self):
-        """Инициализация данных приложения"""
-        print("[GUI] Инициализация данных приложения...")
-        
-        self.app_data = {
-            'materials': [],
-            'price_items': [],
-            'results': {},
-            'selected_variants': {},
-            'config': self._load_config()
-        }
-        
+    def __init__(self, root):
+        self.root = root
+        self.root.title("Система сопоставления материалов - Material Matcher")
+        self.root.geometry("1000x700")
+        self.root.minsize(800, 600)
+        
+        # Стилизация
+        style = ttk.Style()
+        style.theme_use('clam')
+        
+        # Настраиваем цветовые теги для Treeview
+        # Сохраняем ссылку на стиль для дальнейшего использования
+        self.style = style
+        
+        # Переменные
         self.app = None
-        self.matching_cancelled = False
-        self.current_screen = None
-        self.message_queue = queue.Queue()
-        
-        # ОПТИМИЗАЦИЯ: Добавляем мониторинг производительности
-        self.performance_monitor = PerformanceMonitor()
-        self.performance_widgets = {}
-        self.update_interval = 100  # Обновляем каждые 100мс для отзывчивости
-        self.thread_pool = ThreadPoolExecutor(max_workers=8)  # Увеличенный пул потоков
-        
-        # Метрики операций
-        self.operation_metrics = {
-            'current_operation': None,
-            'start_time': None,
-            'total_items': 0,
-            'processed_items': 0,
-            'speed_buffer': deque(maxlen=20)  # Буфер для сглаживания скорости
-        }
-        
-        # Инициализация логирования
+        self.config = self.load_config()
+        self.materials = []
+        self.materials_order = []  # Сохраняем исходный порядок материалов
+        self.price_items = []
+        self.results = {}
+        self.selected_variants = {}  # Выбранные варианты для каждого материала {material_id: selected_match}
+        
+        # Используется только древовидный режим просмотра результатов
+        
+        # Переменные для обнаружения двойного клика
+        self.last_click_time = 0
+        self.last_click_item = None
+        self.double_click_delay = 500  # мсек
+        
+        # Инициализируем систему отладочного логирования
         init_debug_logging(log_level="INFO")
         self.debug_logger = get_debug_logger()
         
-        print("[GUI] [OK] Данные приложения инициализированы")
-    
-    def _load_config(self):
+        # Создаем интерфейс
+        self.create_widgets()
+        self.check_elasticsearch_status()
+        
+        # Автоматически загружаем файлы при запуске
+        self.root.after(1000, self.auto_load_on_startup)  # Задержка для инициализации GUI
+        
+    def load_config(self):
         """Загрузка конфигурации"""
         default_config = {
             "elasticsearch": {
@@ -478,10 +77,7 @@
             "matching": {
                 "similarity_threshold": 20.0,
                 "max_results_per_material": 10,
-                "max_workers": 8,  # Увеличено для быстрого backend
-                "performance_monitoring": True,
-                "real_time_updates": True,
-                "cache_enabled": True
+                "max_workers": 4
             }
         }
         
@@ -504,251 +100,696 @@
         
         return default_config
     
-    def _setup_ui(self):
-        """Настройка пользовательского интерфейса"""
-        print("[GUI] Настройка пользовательского интерфейса...")
-        
+    def create_widgets(self):
+        """Создание основного интерфейса"""
+        # Главное меню
+        menubar = tk.Menu(self.root)
+        self.root.config(menu=menubar)
+        
+        # Меню файл
+        file_menu = tk.Menu(menubar, tearoff=0)
+        menubar.add_cascade(label="Файл", menu=file_menu)
+        file_menu.add_command(label="Новый проект", command=self.new_project)
+        file_menu.add_separator()
+        file_menu.add_command(label="Экспорт результатов...", command=self.export_results)
+        file_menu.add_separator()
+        file_menu.add_command(label="Выход", command=self.root.quit)
+        
+        # Меню инструменты
+        tools_menu = tk.Menu(menubar, tearoff=0)
+        menubar.add_cascade(label="Инструменты", menu=tools_menu)
+        tools_menu.add_command(label="Настройки", command=self.show_settings)
+        tools_menu.add_command(label="Проверить Elasticsearch", command=self.check_elasticsearch)
+        tools_menu.add_command(label="Создать индексы", command=self.setup_indices)
+        tools_menu.add_separator()
+        tools_menu.add_command(label="📋 Копировать логи отладки", command=self.copy_debug_logs)
+        tools_menu.add_command(label="📄 Показать окно логов", command=self.show_debug_logs_window)
+        
+        # Меню справка
+        help_menu = tk.Menu(menubar, tearoff=0)
+        menubar.add_cascade(label="Справка", menu=help_menu)
+        help_menu.add_command(label="Руководство пользователя", command=self.show_help)
+        help_menu.add_command(label="О программе", command=self.show_about)
+        
+        # Основной контейнер
+        main_frame = ttk.Frame(self.root)
+        main_frame.pack(fill=tk.BOTH, expand=True, padx=10, pady=10)
+        
+        # Создаем Notebook для вкладок
+        self.notebook = ttk.Notebook(main_frame)
+        self.notebook.pack(fill=tk.BOTH, expand=True)
+        
+        # Главная вкладка (объединенные загрузка и сопоставление)
+        self.create_main_tab()
+        
+        # Вкладка "Результаты"
+        self.create_results_tab()
+        
+        # Статусная панель
+        self.create_status_bar()
+    
+    
+    def create_main_tab(self):
+        """Главная вкладка - загрузка данных и сопоставление"""
+        tab = ttk.Frame(self.notebook)
+        self.notebook.add(tab, text="📁 Загрузка и сопоставление")
+        
+        # === СЕКЦИЯ ЗАГРУЗКИ ДАННЫХ ===
+        
+        # Материалы
+        materials_frame = ttk.LabelFrame(tab, text="Файл материалов", padding=10)
+        materials_frame.pack(fill=tk.X, padx=10, pady=2)
+        
+        materials_row = ttk.Frame(materials_frame)
+        materials_row.pack(fill=tk.X)
+        
+        self.materials_path_var = tk.StringVar()
+        ttk.Button(materials_row, text="📁 Выбрать и загрузить материалы", 
+                  command=self.load_materials_auto, width=30).pack(side=tk.LEFT, padx=5)
+        
+        self.materials_info_label = ttk.Label(materials_row, text="Материалы не загружены", 
+                                             foreground="red")
+        self.materials_info_label.pack(side=tk.LEFT, padx=(10,0))
+        
+        # Прайс-лист
+        pricelist_frame = ttk.LabelFrame(tab, text="Файл прайс-листа", padding=10)
+        pricelist_frame.pack(fill=tk.X, padx=10, pady=2)
+        
+        pricelist_row = ttk.Frame(pricelist_frame)
+        pricelist_row.pack(fill=tk.X)
+        
+        self.pricelist_path_var = tk.StringVar()
+        ttk.Button(pricelist_row, text="📄 Выбрать и загрузить прайс-лист", 
+                  command=self.load_pricelist_auto, width=30).pack(side=tk.LEFT, padx=5)
+        
+        self.pricelist_info_label = ttk.Label(pricelist_row, text="Прайс-лист не загружен", 
+                                             foreground="red")
+        self.pricelist_info_label.pack(side=tk.LEFT, padx=(10,0))
+        
+        
+        # Кнопки действий загрузки
+        actions_frame = ttk.Frame(tab)
+        actions_frame.pack(fill=tk.X, padx=10, pady=5)
+        
+        ttk.Button(actions_frame, text="Индексировать данные", 
+                  command=self.index_data).pack(side=tk.LEFT, padx=5)
+        ttk.Button(actions_frame, text="Очистить данные", 
+                  command=self.clear_data).pack(side=tk.LEFT, padx=5)
+        
+        # === СЕКЦИЯ СОПОСТАВЛЕНИЯ ===
+        
+        # Скрытые параметры (используем значения по умолчанию из конфига)
+        self.threshold_var = tk.DoubleVar(value=self.config['matching']['similarity_threshold'])
+        self.max_results_var = tk.IntVar(value=self.config['matching']['max_results_per_material'])
+        self.workers_var = tk.IntVar(value=self.config['matching']['max_workers'])
+        
+        # Кнопки управления сопоставлением
+        control_frame = ttk.Frame(tab)
+        control_frame.pack(fill=tk.X, padx=10, pady=5)
+        
+        self.start_button = ttk.Button(control_frame, text="[START] Запустить сопоставление", 
+                                      command=self.run_full_matching, state="disabled")
+        self.start_button.pack(side=tk.LEFT, padx=5)
+        
+        self.stop_button = ttk.Button(control_frame, text="[STOP] Остановить", 
+                                     command=self.stop_matching, state="disabled")
+        self.stop_button.pack(side=tk.LEFT, padx=5)
+        
+        # Прогресс
+        progress_frame = ttk.LabelFrame(tab, text="Прогресс выполнения", padding=10)
+        progress_frame.pack(fill=tk.X, padx=10, pady=5)
+        
+        self.progress_var = tk.StringVar(value="Готов к запуску")
+        ttk.Label(progress_frame, textvariable=self.progress_var).pack(anchor=tk.W)
+        
+        self.progress_bar = ttk.Progressbar(progress_frame, mode='determinate')
+        self.progress_bar.pack(fill=tk.X, pady=5)
+        
+        # Лог выполнения
+        log_frame = ttk.LabelFrame(tab, text="Журнал выполнения", padding=10)
+        log_frame.pack(fill=tk.BOTH, expand=True, padx=10, pady=5)
+        
+        # Кнопки для управления логом
+        log_buttons_frame = ttk.Frame(log_frame)
+        log_buttons_frame.pack(fill=tk.X, pady=(0, 5))
+        
+        ttk.Button(log_buttons_frame, text="📋 Копировать весь лог", 
+                  command=self.copy_log_to_clipboard).pack(side=tk.LEFT, padx=5)
+        ttk.Button(log_buttons_frame, text="🗑️ Очистить лог", 
+                  command=self.clear_log).pack(side=tk.LEFT, padx=5)
+        
+        self.log_text = scrolledtext.ScrolledText(log_frame, height=8, wrap=tk.WORD)
+        self.log_text.pack(fill=tk.BOTH, expand=True)
+    
+    def create_results_tab(self):
+        """Вкладка результатов"""
+        tab = ttk.Frame(self.notebook)
+        self.notebook.add(tab, text="📊 Результаты")
+        
+        # Статистика
+        stats_frame = ttk.LabelFrame(tab, text="Статистика", padding=10)
+        stats_frame.pack(fill=tk.X, padx=10, pady=5)
+        
+        stats_grid = ttk.Frame(stats_frame)
+        stats_grid.pack()
+        
+        # Создаем метки для статистики
+        self.stats_labels = {}
+        stats_items = [
+            ("total_materials", "Всего материалов:"),
+            ("materials_with_matches", "С найденными соответствиями:"),
+            ("total_matches", "Общее количество соответствий:"),
+            ("avg_similarity", "Средняя похожесть:")
+        ]
+        
+        for i, (key, text) in enumerate(stats_items):
+            row = i // 2
+            col = i % 2
+            
+            frame = ttk.Frame(stats_grid)
+            frame.grid(row=row, column=col, padx=10, pady=2, sticky="w")
+            
+            ttk.Label(frame, text=text).pack(side=tk.LEFT)
+            self.stats_labels[key] = ttk.Label(frame, text="0", font=('Arial', 10, 'bold'))
+            self.stats_labels[key].pack(side=tk.LEFT, padx=(5,0))
+        
+        # Результаты
+        results_frame = ttk.LabelFrame(tab, text="Результаты сопоставления", padding=10)
+        results_frame.pack(fill=tk.BOTH, expand=True, padx=10, pady=5)
+        
+        # Переключатель режимов просмотра
+        view_controls_frame = ttk.Frame(results_frame)
+        view_controls_frame.pack(fill=tk.X, pady=(0, 10))
+        
+        # Убираем кнопки режимов просмотра - используем только древовидный режим
+        
+        # Контейнер для результатов
+        self.results_container = ttk.Frame(results_frame)
+        self.results_container.pack(fill=tk.BOTH, expand=True)
+        
+        # Создаем дерево результатов с поддержкой выбора
+        # Добавляем столбцы материалов (голубые) и прайс-листа (розовые)
+        columns = ("material_code", "material_manufacturer", "separator1",
+                  "variant_name", "price_brand", "price_article", "relevance", "separator2",
+                  "price", "supplier", "category")
+        
+        # Настраиваем стиль для Treeview с границами
+        style = ttk.Style()
+        style.configure("Bordered.Treeview", 
+                       relief="solid", 
+                       borderwidth=1,
+                       fieldbackground="white")
+        style.configure("Bordered.Treeview.Heading", 
+                       relief="solid", 
+                       borderwidth=1,
+                       background="#E0E0E0")
+        
+        self.results_tree = ttk.Treeview(self.results_container, columns=columns, show="tree headings", height=15, style="Bordered.Treeview")
+        
+        # Настраиваем заголовки с цветовой группировкой
+        self.results_tree.heading("#0", text="📋 Наименования")
+        # Материал (голубая группа)
+        self.results_tree.heading("material_code", text="🔧 Код обор.")
+        self.results_tree.heading("material_manufacturer", text="🏭 Завод изг.")
+        self.results_tree.heading("separator1", text="│")
+        # Прайс-лист (розовая группа)
+        self.results_tree.heading("variant_name", text="🏷️ Name (прайс)")
+        self.results_tree.heading("price_brand", text="🏭 Brand")
+        self.results_tree.heading("price_article", text="🔧 Article")
+        self.results_tree.heading("relevance", text="📊 Релевантность")
+        self.results_tree.heading("separator2", text="│")
+        # Дополнительная информация
+        self.results_tree.heading("price", text="💰 Цена")
+        self.results_tree.heading("supplier", text="🚚 Поставщик")
+        self.results_tree.heading("category", text="📂 Категория")
+        
+        # Настраиваем ширину колонок
+        self.results_tree.column("#0", width=250, minwidth=200)  # Наименования (увеличено)
+        # Материал (голубая группа)
+        self.results_tree.column("material_code", width=120, minwidth=100)
+        self.results_tree.column("material_manufacturer", width=120, minwidth=100)
+        self.results_tree.column("separator1", width=20, minwidth=20)  # Разделитель
+        # Прайс-лист (розовая группа)
+        self.results_tree.column("variant_name", width=200, minwidth=150)
+        self.results_tree.column("price_brand", width=100, minwidth=80)
+        self.results_tree.column("price_article", width=120, minwidth=100)
+        self.results_tree.column("relevance", width=100, minwidth=80)
+        self.results_tree.column("separator2", width=20, minwidth=20)  # Разделитель
+        # Дополнительная информация
+        self.results_tree.column("price", width=100, minwidth=80)
+        self.results_tree.column("supplier", width=150, minwidth=100)
+        self.results_tree.column("category", width=120, minwidth=100)
+        
+        # Настраиваем цветовые теги для подсветки столбцов (без relief - не поддерживается ttk)
+        self.results_tree.tag_configure("material_columns", 
+                                       background="#E6F3FF")  # Светло-голубой для материалов
+        self.results_tree.tag_configure("price_columns", 
+                                       background="#FFE6F0")  # Светло-розовый для прайс-листа
+        self.results_tree.tag_configure("selected_variant", 
+                                       background="#E6FFE6", 
+                                       foreground="#006600")  # Зеленый для выбранных
+        self.results_tree.tag_configure("separator", 
+                                       background="#F0F0F0")  # Серый для разделителей
+        
+        # Скроллбары для результатов
+        results_v_scroll = ttk.Scrollbar(self.results_container, orient=tk.VERTICAL, command=self.results_tree.yview)
+        results_h_scroll = ttk.Scrollbar(self.results_container, orient=tk.HORIZONTAL, command=self.results_tree.xview)
+        self.results_tree.configure(yscrollcommand=results_v_scroll.set, xscrollcommand=results_h_scroll.set)
+        
+        # Размещение результатов
+        self.results_tree.grid(row=0, column=0, sticky="nsew")
+        results_v_scroll.grid(row=0, column=1, sticky="ns")
+        results_h_scroll.grid(row=1, column=0, sticky="ew")
+        
+        # Конфигурация сетки контейнера результатов
+        self.results_container.grid_rowconfigure(0, weight=1)
+        self.results_container.grid_columnconfigure(0, weight=1)
+        
+        # Убираем создание табличного вида - используется только древовидный режим
+        
+        # Привязываем обработчики кликов для отладки
+        # Используем умный обработчик кликов (определяет одинарные/двойные по времени)
+        self.results_tree.bind("<Button-1>", self.on_smart_click)
+        
+        # Дополнительная отладочная информация
+        self.log_message("🔧 Обработчики событий привязаны к дереву результатов")
+        
+        # Кнопки экспорта
+        export_frame = ttk.Frame(tab)
+        export_frame.pack(fill=tk.X, padx=10, pady=5)
+        
+        ttk.Button(export_frame, text="📋 Экспорт всех результатов (Excel)", 
+                  command=lambda: self.export_results("xlsx")).pack(side=tk.LEFT, padx=5)
+        
+        # Разделитель
+        ttk.Separator(export_frame, orient='vertical').pack(side=tk.LEFT, fill='y', padx=10)
+        
+        ttk.Button(export_frame, text="[OK] Экспорт выбранных (Excel)", 
+                  command=lambda: self.export_selected_results("xlsx")).pack(side=tk.LEFT, padx=5)
+        ttk.Button(export_frame, text="[RESET] Сбросить выборы", 
+                  command=self.reset_selections).pack(side=tk.LEFT, padx=5)
+        ttk.Button(export_frame, text="[UPDATE] Обновить", 
+                  command=self.refresh_results).pack(side=tk.RIGHT, padx=5)
+    
+    
+    def create_status_bar(self):
+        """Создание статусной панели"""
+        self.status_frame = ttk.Frame(self.root)
+        self.status_frame.pack(side=tk.BOTTOM, fill=tk.X)
+        
+        self.status_var = tk.StringVar(value="Готов")
+        self.status_label = ttk.Label(self.status_frame, textvariable=self.status_var)
+        self.status_label.pack(side=tk.LEFT, padx=5)
+        
+        # Индикатор Elasticsearch
+        self.es_indicator = ttk.Label(self.status_frame, text="●", foreground="red")
+        self.es_indicator.pack(side=tk.RIGHT, padx=5)
+        
+        self.es_status_text = ttk.Label(self.status_frame, text="Elasticsearch: Не подключен")
+        self.es_status_text.pack(side=tk.RIGHT, padx=5)
+    
+    def update_threshold_label(self, value):
+        """Обновление метки порога похожести"""
+        self.threshold_label.config(text=f"{float(value):.1f}%")
+    
+    def check_elasticsearch_status(self):
+        """Проверка статуса Elasticsearch"""
+        def check():
+            try:
+                if self.app is None:
+                    self.app = MaterialMatcherApp(self.config)
+                
+                if self.app.es_service.check_connection():
+                    self.root.after(0, lambda: self.update_es_status(True))
+                else:
+                    self.root.after(0, lambda: self.update_es_status(False))
+            except Exception as e:
+                self.root.after(0, lambda: self.update_es_status(False, str(e)))
+        
+        threading.Thread(target=check, daemon=True).start()
+    
+    def update_es_status(self, connected, error=None):
+        """Обновление статуса Elasticsearch"""
+        if connected:
+            self.es_indicator.config(foreground="green")
+            self.es_status_text.config(text="Elasticsearch: Подключен")
+            self.start_button.config(state="normal" if self.materials and self.price_items else "disabled")
+        else:
+            self.es_indicator.config(foreground="red")
+            self.es_status_text.config(text="Elasticsearch: Не подключен")
+            error_msg = f"[ERROR] Elasticsearch недоступен"
+            if error:
+                error_msg += f": {error}"
+            self.start_button.config(state="disabled")
+    
+    def check_elasticsearch(self):
+        """Проверка подключения к Elasticsearch"""
+        self.status_var.set("Проверка подключения к Elasticsearch...")
+        self.check_elasticsearch_status()
+    
+    def setup_indices(self):
+        """Создание индексов Elasticsearch"""
+        def create_indices():
+            try:
+                if self.app is None:
+                    self.app = MaterialMatcherApp(self.config)
+                
+                self.root.after(0, lambda: self.status_var.set("Создание индексов..."))
+                
+                if self.app.setup_indices():
+                    self.root.after(0, lambda: self.log_message("[OK] Индексы созданы успешно!"))
+                    self.root.after(0, lambda: self.status_var.set("Готов"))
+                else:
+                    self.root.after(0, lambda: self.log_message("[ERROR] Ошибка создания индексов!"))
+                    self.root.after(0, lambda: self.status_var.set("Ошибка"))
+            except Exception as e:
+                self.root.after(0, lambda: self.log_message(f"[ERROR] Ошибка: {e}"))
+                self.root.after(0, lambda: self.status_var.set("Ошибка"))
+        
+        threading.Thread(target=create_indices, daemon=True).start()
+    
+    # Методы для работы с файлами будут добавлены в следующей части...
+    
+    def load_materials_file(self):
+        """Выбор файла материалов"""
+        filename = filedialog.askopenfilename(
+            title="Выберите файл материалов",
+            filetypes=[
+                ("Все поддерживаемые", "*.csv;*.xlsx;*.json"),
+                ("CSV файлы", "*.csv"),
+                ("Excel файлы", "*.xlsx"),
+                ("JSON файлы", "*.json"),
+                ("Все файлы", "*.*")
+            ]
+        )
+        if filename:
+            self.materials_path_var.set(filename)
+    
+    def load_materials_auto(self):
+        """Автоматическая загрузка всех файлов материалов из папки material"""
+        materials_dir = os.path.join(os.getcwd(), "material")
+        
+        # Проверяем существование папки
+        if not os.path.exists(materials_dir):
+            messagebox.showerror("Ошибка", f"Папка 'material' не найдена!\nОжидается: {materials_dir}")
+            return
+        
+        # Ищем все поддерживаемые файлы
+        supported_extensions = ['.csv', '.xlsx', '.json']
+        material_files = []
+        
+        for file in os.listdir(materials_dir):
+            file_path = os.path.join(materials_dir, file)
+            if os.path.isfile(file_path):
+                _, ext = os.path.splitext(file.lower())
+                if ext in supported_extensions:
+                    material_files.append(file_path)
+        
+        if not material_files:
+            messagebox.showwarning("Предупреждение", 
+                                 f"В папке 'material' не найдено файлов материалов!\n"
+                                 f"Поддерживаемые форматы: {', '.join(supported_extensions)}")
+            return
+        
+        # Устанавливаем путь к первому файлу (для совместимости)
+        self.materials_path_var.set(material_files[0])
+        self.load_materials_from_directory(materials_dir)  # Загружаем из всей папки
+    
+    def load_pricelist_file(self):
+        """Выбор файла прайс-листа"""
+        filename = filedialog.askopenfilename(
+            title="Выберите файл прайс-листа",
+            filetypes=[
+                ("Все поддерживаемые", "*.csv;*.xlsx;*.json"),
+                ("CSV файлы", "*.csv"),
+                ("Excel файлы", "*.xlsx"),
+                ("JSON файлы", "*.json"),
+                ("Все файлы", "*.*")
+            ]
+        )
+        if filename:
+            self.pricelist_path_var.set(filename)
+    
+    def load_pricelist_auto(self):
+        """Автоматическая загрузка всех файлов прайс-листов из папки price-list"""
+        pricelist_dir = os.path.join(os.getcwd(), "price-list")
+        
+        # Проверяем существование папки
+        if not os.path.exists(pricelist_dir):
+            messagebox.showerror("Ошибка", f"Папка 'price-list' не найдена!\nОжидается: {pricelist_dir}")
+            return
+        
+        # Ищем все поддерживаемые файлы
+        supported_extensions = ['.csv', '.xlsx', '.json']
+        pricelist_files = []
+        
+        for file in os.listdir(pricelist_dir):
+            file_path = os.path.join(pricelist_dir, file)
+            if os.path.isfile(file_path):
+                _, ext = os.path.splitext(file.lower())
+                if ext in supported_extensions:
+                    pricelist_files.append(file_path)
+        
+        if not pricelist_files:
+            messagebox.showwarning("Предупреждение", 
+                                 f"В папке 'price-list' не найдено файлов прайс-листов!\n"
+                                 f"Поддерживаемые форматы: {', '.join(supported_extensions)}")
+            return
+        
+        # Устанавливаем путь к первому файлу (для совместимости)
+        self.pricelist_path_var.set(pricelist_files[0])
+        self.load_pricelist_from_directory(pricelist_dir)  # Загружаем из всей папки
+    
+    def load_materials_from_directory(self, directory_path):
+        """Загрузка всех файлов материалов из указанной папки"""
         try:
-            # Настройка сетки главного окна
-            self.root.grid_rowconfigure(0, weight=1)
-            self.root.grid_columnconfigure(0, weight=1)
-            
-            # Создание главного контейнера
-            if CTK_AVAILABLE:
-                self.main_container = ctk.CTkFrame(self.root, fg_color=AppColors.BACKGROUND)
-            else:
-                self.main_container = tk.Frame(self.root, bg=AppColors.BACKGROUND)
-            
-            self.main_container.grid(row=0, column=0, sticky="nsew", padx=20, pady=20)
-            self.main_container.grid_rowconfigure(0, weight=1)
-            self.main_container.grid_columnconfigure(0, weight=1)
-            
-            # Создание оптимизированного интерфейса с мониторингом производительности
-            self._create_optimized_interface()
-            
-            print("[GUI] [OK] UI настроен успешно")
+            self.status_var.set("Загружаем материалы из папки...")
+            
+            # Создаем и запускаем поток для загрузки
+            def load_materials_thread():
+                all_materials = []
+                supported_extensions = ['.csv', '.xlsx', '.json']
+                
+                # Получаем все файлы
+                material_files = []
+                for file in os.listdir(directory_path):
+                    file_path = os.path.join(directory_path, file)
+                    if os.path.isfile(file_path):
+                        _, ext = os.path.splitext(file.lower())
+                        if ext in supported_extensions:
+                            material_files.append((file, file_path))
+                
+                if not material_files:
+                    messagebox.showwarning("Предупреждение", "Не найдено файлов для загрузки!")
+                    return
+                
+                # Настраиваем прогресс
+                self.progress_var.set(0)
+                self.progress_bar['maximum'] = len(material_files)
+                
+                # Загружаем каждый файл
+                for i, (filename, file_path) in enumerate(material_files):
+                    self.root.after(0, lambda f=filename: self.status_var.set(f"Загружаем: {f}"))
+                    try:
+                        if file_path.endswith('.csv'):
+                            from src.utils.data_loader import MaterialLoader
+                            materials = MaterialLoader.load_from_csv(file_path)
+                        elif file_path.endswith('.xlsx'):
+                            from src.utils.data_loader import MaterialLoader
+                            materials = MaterialLoader.load_from_excel(file_path)
+                        elif file_path.endswith('.json'):
+                            from src.utils.data_loader import MaterialLoader
+                            materials = MaterialLoader.load_from_json(file_path)
+                        else:
+                            continue
+                        
+                        all_materials.extend(materials)
+                        self.progress_var.set(i + 1)
+                        self.root.update_idletasks()
+                        
+                    except Exception as e:
+                        print(f"Ошибка загрузки файла {filename}: {e}")
+                        continue
+                
+                # Сохраняем результаты
+                self.materials = all_materials
+                self.materials_order = [m.id for m in all_materials]
+                
+                # Обновляем интерфейс
+                self.root.after(0, lambda: self.update_materials_info(len(all_materials)))
+                self.root.after(0, lambda: self.status_var.set(f"Загружено материалов: {len(all_materials)} из {len(material_files)} файлов"))
+            
+            # Запускаем в потоке
+            thread = threading.Thread(target=load_materials_thread)
+            thread.daemon = True
+            thread.start()
             
         except Exception as e:
-            print(f"[GUI] [OK] Ошибка настройки UI: {e}")
-            self._create_fallback_interface()
-    
-    def _create_optimized_interface(self):
-        """Создание оптимизированного интерфейса с мониторингом производительности"""
+            messagebox.showerror("Ошибка", f"Ошибка при загрузке материалов:\n{str(e)}")
+            self.status_var.set("Готов")
+    
+    def load_pricelist_from_directory(self, directory_path):
+        """Загрузка всех файлов прайс-листов из указанной папки"""
         try:
-            if CTK_AVAILABLE:
-                # Главный контейнер с вертикальной компоновкой
-                main_layout = ctk.CTkFrame(self.main_container, fg_color="transparent")
-                main_layout.pack(fill="both", expand=True, padx=10, pady=10)
-                
-                # Заголовок с индикатором производительности
-                header_frame = ctk.CTkFrame(main_layout, fg_color="transparent")
-                header_frame.pack(fill="x", pady=(0, 20))
-                
-                title = ctk.CTkLabel(
-                    header_frame,
-                    text="Material Matcher - ВЫСОКОПРОИЗВОДИТЕЛЬНАЯ ВЕРСИЯ",
-                    font=ctk.CTkFont(size=28, weight="bold"),
-                    text_color=AppColors.PRIMARY
-                )
-                title.pack(pady=10)
-                
-                perf_indicator = ctk.CTkLabel(
-                    header_frame,
-                    text="🚀 Оптимизирован для 2-4x увеличения скорости",
-                    font=ctk.CTkFont(size=14),
-                    text_color=AppColors.SUCCESS
-                )
-                perf_indicator.pack(pady=5)
-                
-                # Создание панели производительности
-                self._create_performance_dashboard(main_layout)
-                
-                # Статус и операции
-                operations_frame = ctk.CTkFrame(main_layout, fg_color=AppColors.CARD_BACKGROUND)
-                operations_frame.pack(fill="x", pady=10)
-                
-                self.status_label = ctk.CTkLabel(
-                    operations_frame,
-                    text="Система готова к высокоскоростной работе",
-                    font=ctk.CTkFont(size=16, weight="bold")
-                )
-                self.status_label.pack(pady=15)
-                
-                # Прогресс-бар с улучшенной анимацией
-                self.progress_frame = ctk.CTkFrame(operations_frame, fg_color="transparent")
-                self.progress_frame.pack(fill="x", padx=20, pady=10)
-                
-                self.progress_bar = ctk.CTkProgressBar(
-                    self.progress_frame,
-                    height=20,
-                    progress_color=AppColors.SUCCESS
-                )
-                self.progress_bar.pack(fill="x", pady=5)
-                self.progress_bar.set(0)
-                
-                self.progress_label = ctk.CTkLabel(
-                    self.progress_frame,
-                    text="",
-                    font=ctk.CTkFont(size=12)
-                )
-                self.progress_label.pack(pady=5)
-                
-                # Кнопки с улучшенным дизайном - первый ряд (загрузка данных)
-                load_frame = ctk.CTkFrame(operations_frame, fg_color="transparent")
-                load_frame.pack(pady=10)
-                
-                self.load_materials_btn = ctk.CTkButton(
-                    load_frame,
-                    text="📦 Загрузить материалы",
-                    width=180,
-                    height=45,
-                    command=self.load_materials_manually,
-                    font=ctk.CTkFont(size=13, weight="bold"),
-                    fg_color=AppColors.PRIMARY
-                )
-                self.load_materials_btn.pack(side="left", padx=10)
-                
-                self.load_pricelist_btn = ctk.CTkButton(
-                    load_frame,
-                    text="💰 Загрузить прайс-лист",
-                    width=180,
-                    height=45,
-                    command=self.load_pricelist_manually,
-                    font=ctk.CTkFont(size=13, weight="bold"),
-                    fg_color=AppColors.WARNING
-                )
-                self.load_pricelist_btn.pack(side="left", padx=10)
-                
-                self.load_auto_btn = ctk.CTkButton(
-                    load_frame,
-                    text="⚡ Автозагрузка",
-                    width=140,
-                    height=45,
-                    command=self.load_data_files_optimized,
-                    font=ctk.CTkFont(size=13, weight="bold"),
-                    fg_color="#6366f1"
-                )
-                self.load_auto_btn.pack(side="left", padx=10)
-                
-                # Второй ряд кнопок (операции)
-                button_frame = ctk.CTkFrame(operations_frame, fg_color="transparent")
-                button_frame.pack(pady=10)
-                
-                self.match_btn = ctk.CTkButton(
-                    button_frame,
-                    text="🚀 Запустить сопоставление",
-                    width=220,
-                    height=50,
-                    command=self.start_matching_optimized,
-                    font=ctk.CTkFont(size=14, weight="bold"),
-                    fg_color=AppColors.SUCCESS
-                )
-                self.match_btn.pack(side="left", padx=10)
-                
-                # Кнопка мониторинга
-                monitor_btn = ctk.CTkButton(
-                    button_frame,
-                    text="📊 Монитор",
-                    width=140,
-                    height=50,
-                    command=self.toggle_performance_details,
-                    font=ctk.CTkFont(size=14),
-                    fg_color=AppColors.WARNING
-                )
-                monitor_btn.pack(side="left", padx=10)
-                
-                # Добавляем область для отображения результатов сопоставления
-                self._create_results_area(main_layout)
-                
-            else:
-                # Fallback для обычного tkinter
-                self._create_fallback_interface()
+            self.status_var.set("Загружаем прайс-листы из папки...")
+            
+            # Создаем и запускаем поток для загрузки
+            def load_pricelist_thread():
+                all_price_items = []
+                supported_extensions = ['.csv', '.xlsx', '.json']
+                
+                # Получаем все файлы
+                pricelist_files = []
+                for file in os.listdir(directory_path):
+                    file_path = os.path.join(directory_path, file)
+                    if os.path.isfile(file_path):
+                        _, ext = os.path.splitext(file.lower())
+                        if ext in supported_extensions:
+                            pricelist_files.append((file, file_path))
+                
+                if not pricelist_files:
+                    messagebox.showwarning("Предупреждение", "Не найдено файлов для загрузки!")
+                    return
+                
+                # Настраиваем прогресс
+                self.progress_var.set(0)
+                self.progress_bar['maximum'] = len(pricelist_files)
+                
+                # Загружаем каждый файл
+                for i, (filename, file_path) in enumerate(pricelist_files):
+                    self.root.after(0, lambda f=filename: self.status_var.set(f"Загружаем: {f}"))
+                    try:
+                        if file_path.endswith('.csv'):
+                            from src.utils.data_loader import PriceListLoader
+                            price_items = PriceListLoader.load_from_csv(file_path)
+                        elif file_path.endswith('.xlsx'):
+                            from src.utils.data_loader import PriceListLoader
+                            price_items = PriceListLoader.load_from_excel(file_path)
+                        elif file_path.endswith('.json'):
+                            from src.utils.data_loader import PriceListLoader
+                            price_items = PriceListLoader.load_from_json(file_path)
+                        else:
+                            continue
+                        
+                        all_price_items.extend(price_items)
+                        self.progress_var.set(i + 1)
+                        self.root.update_idletasks()
+                        
+                    except Exception as e:
+                        print(f"Ошибка загрузки файла {filename}: {e}")
+                        continue
+                
+                # Сохраняем результаты
+                self.price_items = all_price_items
+                
+                # Обновляем интерфейс
+                self.root.after(0, lambda: self.update_pricelist_info(len(all_price_items)))
+                self.root.after(0, lambda: self.status_var.set(f"Загружено позиций прайс-листа: {len(all_price_items)} из {len(pricelist_files)} файлов"))
+            
+            # Запускаем в потоке
+            thread = threading.Thread(target=load_pricelist_thread)
+            thread.daemon = True
+            thread.start()
             
         except Exception as e:
-            print(f"[GUI] [OK] Ошибка создания оптимизированного интерфейса: {e}")
-            self._create_fallback_interface()
-    
-    def _create_performance_dashboard(self, parent):
-        """Создание панели мониторинга производительности"""
+            messagebox.showerror("Ошибка", f"Ошибка при загрузке прайс-листов:\n{str(e)}")
+            self.status_var.set("Готов")
+    
+    def load_materials_data(self):
+        """Загрузка данных материалов"""
+        if not self.materials_path_var.get():
+            messagebox.showerror("Ошибка", "Выберите файл материалов")
+            return
+        
+        def load():
+            try:
+                if self.app is None:
+                    self.app = MaterialMatcherApp(self.config)
+                
+                self.root.after(0, lambda: self.status_var.set("Загрузка материалов..."))
+                
+                materials = self.app.load_materials(self.materials_path_var.get())
+                if materials:
+                    self.materials = materials
+                    # Сохраняем исходный порядок материалов
+                    self.materials_order = [material.id for material in materials]
+                    self.root.after(0, lambda: self.update_materials_info(len(materials)))
+                    self.root.after(0, lambda: self.status_var.set("Готов"))
+                    self.root.after(0, self.update_start_button_state)
+                    # Обновляем предпросмотр с небольшой задержкой для улучшения восприятия скорости
+                    self.root.after(100, lambda: self.update_materials_preview(materials))
+                else:
+                    self.root.after(0, lambda: messagebox.showerror("Ошибка", "Не удалось загрузить материалы"))
+                    self.root.after(0, lambda: self.status_var.set("Ошибка"))
+            except Exception as e:
+                self.root.after(0, lambda: messagebox.showerror("Ошибка", f"Ошибка загрузки материалов: {e}"))
+                self.root.after(0, lambda: self.status_var.set("Ошибка"))
+        
+        threading.Thread(target=load, daemon=True).start()
+    
+    def load_pricelist_data(self):
+        """Загрузка данных прайс-листа"""
+        if not self.pricelist_path_var.get():
+            messagebox.showerror("Ошибка", "Выберите файл прайс-листа")
+            return
+        
+        def load():
+            try:
+                if self.app is None:
+                    self.app = MaterialMatcherApp(self.config)
+                
+                self.root.after(0, lambda: self.status_var.set("Загрузка прайс-листа..."))
+                
+                price_items = self.app.load_price_list(self.pricelist_path_var.get())
+                if price_items:
+                    self.price_items = price_items
+                    self.root.after(0, lambda: self.update_pricelist_info(len(price_items)))
+                    self.root.after(0, lambda: self.status_var.set("Готов"))
+                    self.root.after(0, self.update_start_button_state)
+                    # Обновляем предпросмотр с небольшой задержкой для улучшения восприятия скорости
+                    self.root.after(100, lambda: self.update_pricelist_preview(price_items))
+                else:
+                    self.root.after(0, lambda: messagebox.showerror("Ошибка", "Не удалось загрузить прайс-лист"))
+                    self.root.after(0, lambda: self.status_var.set("Ошибка"))
+            except Exception as e:
+                self.root.after(0, lambda: messagebox.showerror("Ошибка", f"Ошибка загрузки прайс-листа: {e}"))
+                self.root.after(0, lambda: self.status_var.set("Ошибка"))
+        
+        threading.Thread(target=load, daemon=True).start()
+    
+    # Остальные методы будут добавлены...
+    
+    def log_message(self, message):
+        """Добавление сообщения в лог"""
+        timestamp = datetime.now().strftime("%H:%M:%S")
+        self.log_text.insert(tk.END, f"[{timestamp}] {message}\n")
+        self.log_text.see(tk.END)
+    
+    def copy_log_to_clipboard(self):
+        """Копирование содержимого лога в буфер обмена"""
         try:
-            # Основная панель производительности
-            perf_frame = ctk.CTkFrame(parent, fg_color=AppColors.CARD_BACKGROUND)
-            perf_frame.pack(fill="x", pady=10)
-            
-            perf_title = ctk.CTkLabel(
-                perf_frame,
-                text="📈 Мониторинг производительности",
-                font=ctk.CTkFont(size=18, weight="bold")
-            )
-            perf_title.pack(pady=(15, 10))
-            
-            # Сетка метрик
-            metrics_grid = ctk.CTkFrame(perf_frame, fg_color="transparent")
-            metrics_grid.pack(fill="x", padx=20, pady=10)
-            
-            # Конфигурация сетки
-            for i in range(4):
-                metrics_grid.columnconfigure(i, weight=1)
-            
-            # Метрика: Скорость индексации
-            indexing_frame = ctk.CTkFrame(metrics_grid, width=180, height=100)
-            indexing_frame.grid(row=0, column=0, padx=5, pady=5, sticky="ew")
-            indexing_frame.grid_propagate(False)
-            
-            ctk.CTkLabel(indexing_frame, text="⚡ Индексация", font=ctk.CTkFont(size=12, weight="bold")).pack(pady=5)
-            self.performance_widgets['indexing_speed'] = ctk.CTkLabel(
-                indexing_frame, text="0 док/сек", font=ctk.CTkFont(size=16, weight="bold"), text_color=AppColors.PRIMARY
-            )
-            self.performance_widgets['indexing_speed'].pack()
-            
-            # Метрика: Время поиска
-            search_frame = ctk.CTkFrame(metrics_grid, width=180, height=100)
-            search_frame.grid(row=0, column=1, padx=5, pady=5, sticky="ew")
-            search_frame.grid_propagate(False)
-            
-            ctk.CTkLabel(search_frame, text="🔍 Поиск", font=ctk.CTkFont(size=12, weight="bold")).pack(pady=5)
-            self.performance_widgets['search_time'] = ctk.CTkLabel(
-                search_frame, text="0 мс", font=ctk.CTkFont(size=16, weight="bold"), text_color=AppColors.SUCCESS
-            )
-            self.performance_widgets['search_time'].pack()
-            
-            # Метрика: Кеш
-            cache_frame = ctk.CTkFrame(metrics_grid, width=180, height=100)
-            cache_frame.grid(row=0, column=2, padx=5, pady=5, sticky="ew")
-            cache_frame.grid_propagate(False)
-            
-            ctk.CTkLabel(cache_frame, text="💾 Кеш", font=ctk.CTkFont(size=12, weight="bold")).pack(pady=5)
-            self.performance_widgets['cache_ratio'] = ctk.CTkLabel(
-                cache_frame, text="0%", font=ctk.CTkFont(size=16, weight="bold"), text_color=AppColors.WARNING
-            )
-            self.performance_widgets['cache_ratio'].pack()
-            
-            # Метрика: Система
-            system_frame = ctk.CTkFrame(metrics_grid, width=180, height=100)
-            system_frame.grid(row=0, column=3, padx=5, pady=5, sticky="ew")
-            system_frame.grid_propagate(False)
-            
-            ctk.CTkLabel(system_frame, text="🖥️ Система", font=ctk.CTkFont(size=12, weight="bold")).pack(pady=5)
-            self.performance_widgets['system_cpu'] = ctk.CTkLabel(
-                system_frame, text="CPU: 0%", font=ctk.CTkFont(size=12), text_color=AppColors.TEXT_PRIMARY
-            )
-            self.performance_widgets['system_cpu'].pack()
-            
-            self.performance_widgets['system_memory'] = ctk.CTkLabel(
-                system_frame, text="RAM: 0%", font=ctk.CTkFont(size=12), text_color=AppColors.TEXT_PRIMARY
-            )
-            self.performance_widgets['system_memory'].pack()
-            
-            # Детальная панель (скрыта по умолчанию)
-            self.details_frame = ctk.CTkFrame(perf_frame, fg_color=AppColors.BACKGROUND)
-            # Не показываем пока не нажата кнопка
-            
-            self._start_performance_monitoring()
-            
+            log_content = self.log_text.get("1.0", tk.END)
+            self.root.clipboard_clear()
+            self.root.clipboard_append(log_content)
+            self.root.update()  # Применяем изменения буфера обмена
+            messagebox.showinfo("Успешно", "Лог скопирован в буфер обмена!")
         except Exception as e:
-            print(f"[GUI] [OK] Ошибка создания панели производительности: {e}")
-    
-<<<<<<< HEAD
+            messagebox.showerror("Ошибка", f"Не удалось скопировать лог: {e}")
+    
+    def clear_log(self):
+        """Очистка лога"""
+        if messagebox.askyesno("Подтверждение", "Очистить весь лог?"):
+            self.log_text.delete("1.0", tk.END)
+            self.log_message("🗑️ Лог очищен")
+    
+    def new_project(self):
+        """Создание нового проекта"""
+        if messagebox.askyesno("Новый проект", "Очистить все данные и начать новый проект?"):
+            self.clear_data()
+            self.results = {}
+            self.refresh_results()
+            self.log_message("[INFO] Создан новый проект")
+    
     def show_settings(self):
         """Показать окно настроек"""
         messagebox.showinfo("Настройки", "Окно настроек будет добавлено в следующей версии")
@@ -816,1222 +857,949 @@
         self.log_message(f"[DEBUG] Проверка кнопки: materials={len(self.materials) if self.materials else 0}, price_items={len(self.price_items) if self.price_items else 0}, app={self.app is not None}")
         
         if self.materials and self.price_items and self.app:
-            # Проверяем подключение к Elasticsearch в отдельном потоке
+            # Проверяем bypass mode или подключение к Elasticsearch
             def check():
                 try:
+                    # Проверяем bypass mode
+                    if hasattr(self.app, 'matching_service') and hasattr(self.app.matching_service, 'bypass_elasticsearch') and self.app.matching_service.bypass_elasticsearch:
+                        self.root.after(0, lambda: self._set_start_button_state(True, True))  # bypass_mode=True
+                        return
+                    
+                    # Проверяем обычное подключение к Elasticsearch
                     connected = self.app.es_service.check_connection()
-                    self.root.after(0, lambda: self._set_start_button_state(connected))
+                    self.root.after(0, lambda: self._set_start_button_state(connected, False))
                 except:
-                    self.root.after(0, lambda: self._set_start_button_state(False))
-=======
-    def _create_fallback_interface(self):
-        """Создание аварийного интерфейса"""
-        try:
-            label = tk.Label(
-                self.main_container,
-                text="Material Matcher GUI\n\nИнтерфейс запущен в аварийном режиме.\nИспользуйте командную строку:\npython main.py --help",
-                justify='center',
-                font=("Arial", 14),
-                bg=AppColors.BACKGROUND
-            )
-            label.pack(expand=True)
->>>>>>> 830a0a55
-            
-            close_btn = tk.Button(
-                self.main_container,
-                text="Закрыть",
-                command=self.root.quit
-            )
-            close_btn.pack(pady=20)
-            
-        except Exception as e:
-            print(f"[GUI] [OK] Критическая ошибка создания интерфейса: {e}")
-    
-    def _start_diagnostics(self):
-        """Запуск диагностических процедур"""
-        print("[GUI] Запуск диагностических процедур...")
-        
-        try:
-            # ОПТИМИЗАЦИЯ: Обработка очереди сообщений с увеличенной частотой
-            self.root.after(50, self._process_message_queue)  # Чаще обновляем для отзывчивости
-            
-            # Проверка Elasticsearch
-            self.root.after(1000, self._check_elasticsearch)  # Быстрее проверяем подключение
-            
-            # Автозагрузка
-            self.root.after(2000, self._auto_load_on_startup)  # Быстрее стартуем
-            
-            print("[GUI] [OK] Диагностика запланирована")
-            
-        except Exception as e:
-            print(f"[GUI] [OK] Ошибка запуска диагностики: {e}")
-    
-    def _process_message_queue(self):
-        """Обработка очереди сообщений"""
-        try:
-            while True:
-                try:
-                    message = self.message_queue.get_nowait()
-                    # Обработка сообщения
-                except queue.Empty:
-                    break
-        except:
-            pass
-        
-        # ОПТИМИЗАЦИЯ: Продолжить обработку с увеличенной частотой
-        self.root.after(50, self._process_message_queue)
-    
-    def _check_elasticsearch(self):
-        """Проверка Elasticsearch"""
-        def check():
+                    self.root.after(0, lambda: self._set_start_button_state(False, False))
+            
+            threading.Thread(target=check, daemon=True).start()
+        else:
+            self.start_button.config(state="disabled")
+    
+    def _set_start_button_state(self, es_connected, bypass_mode=False):
+        """Установка состояния кнопки запуска"""
+        if self.materials and self.price_items and (es_connected or bypass_mode):
+            self.start_button.config(state="normal")
+            if bypass_mode:
+                self.log_message(f"[DEBUG] Кнопка активирована в режиме обхода!")
+            else:
+                self.log_message(f"[DEBUG] Кнопка активирована с Elasticsearch!")
+        else:
+            self.start_button.config(state="disabled")
+    
+    def index_data(self, show_warning=True):
+        """Индексация данных"""
+        if not self.materials and not self.price_items:
+            if show_warning:
+                messagebox.showwarning("Предупреждение", "Нет данных для индексации")
+            return False
+        
+        def index():
             try:
                 if self.app is None:
-                    self.app = MaterialMatcherApp(self.app_data['config'])
-                
-                connected = self.app.es_service.check_connection()
-                if connected:
-                    self._update_status("Elasticsearch подключен")
+                    self.app = MaterialMatcherApp(self.config)
+                
+                self.root.after(0, lambda: self.status_var.set("Индексация данных..."))
+                self.root.after(0, lambda: self.log_message("[INFO] Начинаем индексацию данных..."))
+                
+                if self.app.index_data(self.materials, self.price_items):
+                    self.root.after(0, lambda: self.log_message("[OK] Данные успешно проиндексированы!"))
+                    self.root.after(0, lambda: self.status_var.set("Готов"))
+                    self.root.after(0, self.update_start_button_state)
                 else:
-                    self._update_status("Elasticsearch не подключен")
+                    self.root.after(0, lambda: self.log_message("[WARNING] Ошибка индексации Elasticsearch! Пробуем режим обхода..."))
+                    
+                    # Пробуем режим обхода Elasticsearch
+                    if self.price_items and self.app.enable_bypass_mode(self.price_items):
+                        self.root.after(0, lambda: self.log_message("[OK] Режим обхода Elasticsearch активирован! Система работает в памяти."))
+                        self.root.after(0, lambda: self.status_var.set("Готов (режим обхода)"))
+                        # Дожидаемся завершения и активируем кнопку
+                        self.root.after(100, self.update_start_button_state)
+                        self.root.after(500, self.update_start_button_state)  # Дублируем для надежности
+                    else:
+                        self.root.after(0, lambda: self.log_message("[ERROR] Не удалось активировать режим обхода!"))
+                        self.root.after(0, lambda: self.status_var.set("Ошибка"))
             except Exception as e:
-                self._update_status(f"Ошибка Elasticsearch: {e}")
-        
-        threading.Thread(target=check, daemon=True).start()
-    
-    def _update_status(self, message):
-        """Обновление статуса"""
+                self.root.after(0, lambda: self.log_message(f"[ERROR] Ошибка индексации: {e}"))
+                self.root.after(0, lambda: self.status_var.set("Ошибка"))
+                
+                # Попробуем bypass mode даже при исключении
+                try:
+                    if self.price_items and hasattr(self, 'app') and self.app:
+                        if self.app.enable_bypass_mode(self.price_items):
+                            self.root.after(0, lambda: self.log_message("[OK] Bypass mode активирован после ошибки!"))
+                            self.root.after(0, lambda: self.status_var.set("Готов (режим обхода)"))
+                            self.root.after(100, self.update_start_button_state)
+                            self.root.after(500, self.update_start_button_state)  # Дублируем для надежности
+                except Exception as bypass_error:
+                    self.root.after(0, lambda: self.log_message(f"[ERROR] Bypass mode failed: {bypass_error}"))
+        
+        threading.Thread(target=index, daemon=True).start()
+        return True
+    
+    def clear_data(self):
+        """Очистка данных"""
+        self.materials = []
+        self.materials_order = []
+        self.price_items = []
+        self.results = {}
+        self.selected_variants = {}
+        
+        # Очищаем интерфейс
+        self.materials_path_var.set("")
+        self.pricelist_path_var.set("")
+        self.materials_info_label.config(text="Материалы не загружены", foreground="red")
+        self.pricelist_info_label.config(text="Прайс-лист не загружен", foreground="red")
+        
+        # Очищаем предпросмотр
+        # Предварительный просмотр удален из интерфейса
+        
+        # Очищаем результаты
+        for item in self.results_tree.get_children():
+            self.results_tree.delete(item)
+        
+        # Обнуляем статистику
+        for key in self.stats_labels:
+            self.stats_labels[key].config(text="0")
+        
+        self.start_button.config(state="disabled")
+        self.log_message("🧹 Данные очищены")
+    
+    def run_full_matching(self):
+        """Запуск полного сопоставления"""
+        if not self.materials or not self.price_items:
+            messagebox.showerror("Ошибка", "Загрузите материалы и прайс-лист")
+            return
+        
+        # Обновляем конфигурацию
+        self.config['matching']['similarity_threshold'] = self.threshold_var.get()
+        self.config['matching']['max_results_per_material'] = self.max_results_var.get()
+        self.config['matching']['max_workers'] = self.workers_var.get()
+        
+        self.matching_cancelled = False
+        
+        def matching():
+            try:
+                if self.app is None:
+                    self.app = MaterialMatcherApp(self.config)
+                
+                # Обновляем UI
+                self.root.after(0, lambda: self.start_button.config(state="disabled"))
+                self.root.after(0, lambda: self.stop_button.config(state="normal"))
+                self.root.after(0, lambda: self.progress_bar.start(10) if hasattr(self, 'progress_bar') and self.progress_bar else None)
+                self.root.after(0, lambda: self.progress_var.set("Запуск сопоставления..."))
+                self.root.after(0, lambda: self.status_var.set("Выполняется сопоставление..."))
+                self.root.after(0, lambda: self.log_message("[START] Начинаем сопоставление материалов..."))
+                
+                # Запускаем сопоставление
+                self.root.after(0, lambda: self.log_message(f"[DEBUG] Передаем {len(self.materials)} материалов в run_matching"))
+                results = self.app.run_matching(self.materials)
+                
+                self.root.after(0, lambda: self.log_message(f"[DEBUG] Получили результаты: {type(results)}, количество ключей: {len(results) if results else 0}"))
+                
+                if results:
+                    # Посчитаем общее количество найденных результатов
+                    total_matches = sum(len(matches) for matches in results.values())
+                    self.root.after(0, lambda: self.log_message(f"[DEBUG] Общее количество соответствий: {total_matches}"))
+                
+                if not self.matching_cancelled:
+                    self.results = results
+                    self.root.after(0, lambda: self.update_results_display())
+                    if results:
+                        self.root.after(0, lambda: self.log_message("[OK] Сопоставление завершено успешно!"))
+                        self.root.after(0, lambda: self.notebook.select(1))  # Переходим к результатам
+                    else:
+                        self.root.after(0, lambda: self.log_message("[WARNING] Сопоставление завершено, но результатов не найдено"))
+                else:
+                    self.root.after(0, lambda: self.log_message("[STOP] Сопоставление отменено пользователем"))
+                
+            except Exception as e:
+                self.root.after(0, lambda: self.log_message(f"[ERROR] Ошибка сопоставления: {e}"))
+            finally:
+                # Восстанавливаем UI
+                self.root.after(0, lambda: self.start_button.config(state="normal"))
+                self.root.after(0, lambda: self.stop_button.config(state="disabled"))
+                self.root.after(0, lambda: self.progress_bar.stop() if hasattr(self, 'progress_bar') and self.progress_bar else None)
+                self.root.after(0, lambda: self.progress_var.set("Готов к запуску"))
+                self.root.after(0, lambda: self.status_var.set("Готов"))
+        
+        threading.Thread(target=matching, daemon=True).start()
+    
+    def stop_matching(self):
+        """Остановка сопоставления"""
+        self.matching_cancelled = True
+        self.stop_button.config(state="disabled")
+        self.log_message("[STOP] Останавливаем сопоставление...")
+    
+    def update_results_display(self):
+        """Обновление отображения результатов с топ-7 вариантами"""
+        # DEBUG: Добавляем счетчик вызовов
+        if not hasattr(self, '_update_display_call_count'):
+            self._update_display_call_count = 0
+        self._update_display_call_count += 1
+        
+        self.log_message(f"[DEBUG] === ВЫЗОВ update_results_display #{self._update_display_call_count} ===")
+        self.log_message(f"[DEBUG] Существует ли self.results: {hasattr(self, 'results')}")
+        if hasattr(self, 'results'):
+            self.log_message(f"[DEBUG] Размер self.results: {len(self.results) if self.results else 0}")
+        self.log_message("[INFO] НАЧАЛО update_results_display()")
+        
+        # Сохраняем состояние раскрытия всех материалов
+        expanded_materials = set()
+        for item in self.results_tree.get_children():
+            material_name = self.results_tree.item(item, 'text')
+            # Материал считается раскрытым если у него есть дочерние элементы И он открыт
+            # ИЛИ если у него нет дочерних элементов (значит был выбран вариант)
+            has_children = len(self.results_tree.get_children(item)) > 0
+            is_open = self.results_tree.item(item, 'open')
+            
+            if (has_children and is_open) or not has_children:
+                # Очищаем от стрелочки, если она есть (материалы с выбранными вариантами)
+                clean_name = material_name.split(' > ')[0] if ' > ' in material_name else material_name
+                expanded_materials.add(clean_name)
+                self.log_message(f"   📋 Сохраняю как раскрытый: '{clean_name}' (дети: {has_children}, открыт: {is_open})")
+        
+        # Очищаем дерево результатов
+        current_items = self.results_tree.get_children()
+        self.log_message(f"[DEBUG] Удаляем {len(current_items)} элементов из дерева")
+        for item in current_items:
+            self.results_tree.delete(item)
+        
+        # Используем форматтер для структурирования результатов
+        self.formatter = MatchingResultFormatter(max_matches=7)
+        
+        # DEBUG: Проверяем размеры исходных данных
+        self.log_message(f"[DEBUG] Количество материалов в self.results: {len(self.results)}")
+        self.log_message(f"[DEBUG] Количество материалов в self.materials_order: {len(self.materials_order) if self.materials_order else 0}")
+        
+        formatted_results = self.formatter.format_matching_results(self.results, self.materials_order, self.materials)
+        
+        # DEBUG: Проверяем размер отформатированных результатов
+        self.log_message(f"[DEBUG] Количество отформатированных результатов: {len(formatted_results)}")
+        
+        # Вычисляем статистику
+        stats = self.formatter.get_statistics()
+        
+        # Обновляем статистику
+        self.stats_labels["total_materials"].config(text=str(stats["total_materials"]))
+        self.stats_labels["materials_with_matches"].config(text=str(stats["materials_with_matches"]))
+        self.stats_labels["total_matches"].config(text=str(stats["total_variants_found"]))
+        self.stats_labels["avg_similarity"].config(text=f"{stats['average_relevance']*100:.1f}%")
+        
+        # Заполняем результаты с топ-7 вариантами для каждого материала
+        # Если нет сохраненного состояния, значит это первый запуск - раскрываем все
+        if not expanded_materials:
+            expanded_materials = set([result["material_name"] for result in formatted_results])
+        
+        for i, result in enumerate(formatted_results):
+            material_name = result["material_name"]
+            material_id = result["material_id"]
+            matches = result["matches"]
+            
+            # DEBUG: Логируем каждый материал при отображении
+            self.log_message(f"[DEBUG] Материал {i+1}: ID={material_id}, название={material_name[:50]}...")
+            
+            if matches:
+                # Получаем данные материала для родительской строки
+                material_data = None
+                for material in self.materials:
+                    if material.id == result['material_id']:
+                        material_data = material
+                        break
+                
+                # Подготавливаем данные материала для родительской строки с fallback из лучшего match
+                material_code = "-"
+                material_manufacturer = "-"
+                
+                if material_data:
+                    material_code = material_data.equipment_code or ""
+                    material_manufacturer = material_data.manufacturer or ""
+                    
+                    # Если данные материала пустые, используем данные из лучшего match
+                    if not material_code and matches:
+                        best_match = matches[0]  # Лучший match - первый в списке
+                        material_code = best_match.get("article", "") or ""
+                    
+                    if not material_manufacturer and matches:
+                        best_match = matches[0]  # Лучший match - первый в списке  
+                        material_manufacturer = best_match.get("brand", "") or ""
+                
+                # Если все еще пустые, ставим прочерк
+                material_code = material_code or "-"
+                material_manufacturer = material_manufacturer or "-"
+                
+                # Добавляем материал как родительский узел с данными материала
+                parent = self.results_tree.insert("", tk.END, 
+                    text=f"{i+1}. {material_name}",
+                    values=(
+                        material_code,          # material_code (голубой)
+                        material_manufacturer,  # material_manufacturer (голубой)
+                        "│",                   # separator1
+                        "",                    # variant_name (пусто для родителя)
+                        "",                    # price_brand (пусто для родителя)
+                        "",                    # price_article (пусто для родителя)
+                        "",                    # relevance (пусто для родителя)
+                        "│",                   # separator2
+                        ""                     # price (пусто для родителя)
+                    ),
+                    tags=("material", "material_columns")
+                )
+                
+                # Добавляем топ-7 вариантов (максимум)
+                for i, match in enumerate(matches[:7], 1):
+                    # Форматируем данные для отображения
+                    variant_name = match["variant_name"]
+                    relevance = f"{match['relevance']*100:.1f}%"
+                    price = f"{match['price']:.2f} RUB" if match['price'] > 0 else "Не указана"
+                    
+                    # Данные материала (голубые столбцы) - пустые для вариантов прайс-листа
+                    material_code = ""
+                    material_manufacturer = ""
+                    
+                    # Данные прайс-листа (розовые столбцы)
+                    price_brand = match.get("brand", "-") or "-"
+                    price_article = match.get("article", "-") or "-"
+                    
+                    # Определяем цветовую индикацию по релевантности
+                    tag = "high" if match['relevance'] > 0.7 else "medium" if match['relevance'] > 0.4 else "low"
+                    
+                    # Добавляем теги для цветового выделения (только прайс-лист)
+                    color_tags = [tag, "price_columns"]
+                    
+                    # Добавляем вариант как дочерний элемент с новой структурой столбцов
+                    child = self.results_tree.insert(parent, tk.END, 
+                        values=(
+                            material_code,          # material_code (голубой)
+                            material_manufacturer,  # material_manufacturer (голубой)
+                            "│",                   # separator1
+                            variant_name,          # variant_name (розовый)
+                            price_brand,           # price_brand (розовый)
+                            price_article,         # price_article (розовый)
+                            relevance,             # relevance (розовый)
+                            "│",                   # separator2
+                            price                  # price
+                        ),
+                        tags=tuple(color_tags + [f"variant_{result['material_id']}_{match['variant_id']}"])
+                    )
+                
+                # Автоматически раскрываем все материалы (новые) или восстанавливаем состояние (обновление)
+                should_expand = material_name in expanded_materials if expanded_materials else True
+                self.results_tree.item(parent, open=should_expand)
+                if should_expand:
+                    self.log_message(f"   [OK] Раскрываю материал: '{material_name}'")
+        
+        # Настраиваем цветовые теги
+        self.results_tree.tag_configure("material", font=('Arial', 10, 'bold'))
+        self.results_tree.tag_configure("high", foreground="darkblue")
+        self.results_tree.tag_configure("medium", foreground="darkorange")
+        self.results_tree.tag_configure("low", foreground="darkred")
+        
+        # Обработчик двойного клика уже привязан выше через on_smart_click
+        
+        # Обновляем табличный вид если он активен
+        if self.view_mode == "table":
+            self.update_table_view_data()
+    
+    def on_variant_select(self, event):
+        """Обработка выбора варианта"""
+        selection = self.results_tree.selection()
+        if selection:
+            item = self.results_tree.item(selection[0])
+            tags = item.get('tags', [])
+            
+            # Проверяем, что выбран вариант, а не материал
+            for tag in tags:
+                if tag.startswith('variant_'):
+                    parts = tag.split('_')
+                    if len(parts) >= 3:
+                        material_id = parts[1]
+                        variant_id = parts[2]
+                        
+                        # Используем форматтер для выбора варианта
+                        if hasattr(self, 'formatter'):
+                            result = self.formatter.select_variant(material_id, variant_id)
+                            if 'error' not in result:
+                                self.log_message(f"[OK] Выбран вариант {variant_id} для материала {material_id}")
+                                # Обновляем визуальное выделение
+                                self.highlight_selected_variant(selection[0])
+                            else:
+                                self.log_message(f"[ERROR] Ошибка выбора: {result['error']}")
+    
+    def highlight_selected_variant(self, item_id):
+        """Визуальное выделение выбранного варианта"""
+        # Снимаем предыдущие выделения для родительского материала
+        parent_id = self.results_tree.parent(item_id)
+        for child in self.results_tree.get_children(parent_id):
+            self.results_tree.item(child, tags=self.results_tree.item(child)['tags'])
+        
+        # Добавляем тег выбранного варианта
+        current_tags = list(self.results_tree.item(item_id)['tags'])
+        if 'selected' not in current_tags:
+            current_tags.append('selected')
+        self.results_tree.item(item_id, tags=current_tags)
+        self.results_tree.tag_configure('selected', background='lightblue', font=('Arial', 10, 'bold'))
+    
+    def on_smart_click(self, event):
+        """Умный обработчик кликов - определяет одинарные и двойные клики по времени"""
+        import time
+        
         try:
-            if hasattr(self, 'status_label'):
-                self.status_label.configure(text=message)
-            print(f"[GUI] Статус: {message}")
-        except:
-            pass
-    
-    def _auto_load_on_startup(self):
-        """Автозагрузка при старте"""
+            item = self.results_tree.identify('item', event.x, event.y)
+            current_time = int(time.time() * 1000)  # время в миллисекундах
+            
+            if not item:
+                return
+                
+            # Проверяем, является ли это двойным кликом
+            if (item == self.last_click_item and 
+                current_time - self.last_click_time < self.double_click_delay):
+                
+                # Это двойной клик!
+                self.log_message("🔥 ДВОЙНОЙ КЛИК ОБНАРУЖЕН! (определен по времени)")
+                self.handle_double_click(event, item)
+                
+                # Сбрасываем данные клика чтобы избежать тройного клика
+                self.last_click_item = None
+                self.last_click_time = 0
+                
+            else:
+                # Это одинарный клик - сохраняем данные для следующего клика
+                self.last_click_item = item
+                self.last_click_time = current_time
+                
+                # Отладочная информация для одинарного клика
+                column = self.results_tree.identify('column', event.x, event.y)
+                region = self.results_tree.identify('region', event.x, event.y)
+                parent = self.results_tree.parent(item)
+                item_text = self.results_tree.item(item, 'text')
+                item_values = self.results_tree.item(item, 'values')
+                item_tags = self.results_tree.item(item, 'tags')
+                
+                self.log_message(f"🖱️ Одинарный клик: элемент={item}, колонка={column}, регион={region}")
+                self.log_message(f"   Родитель: {parent}, Текст: '{item_text}', Теги: {item_tags}")
+                if item_values:
+                    self.log_message(f"   Значения: {item_values}")
+                    
+        except Exception as e:
+            self.log_message(f"[ERROR] Ошибка в обработке клика: {e}")
+    
+    def handle_double_click(self, event, item):
+        """Обработка двойного клика по варианту из прайс-листа"""
         try:
-            materials_dir = Path("./material")
-            price_list_dir = Path("./price-list")
-            
-            materials_exists = materials_dir.exists() and any(materials_dir.iterdir())
-            price_list_exists = price_list_dir.exists() and any(price_list_dir.iterdir())
-            
-            if materials_exists or price_list_exists:
-                self.load_data_files_optimized()
-                # Автоматически запускаем сопоставление после загрузки
-                self.root.after(5000, self.start_matching_optimized)
-                
+            # Получаем колонку, по которой кликнули
+            column = self.results_tree.identify('column', event.x, event.y)
+            
+            if not item:
+                self.log_message("[ERROR] Не удалось определить элемент для клика")
+                return
+            
+            # Проверяем, что кликнули по варианту (дочерний элемент), а не по материалу
+            parent = self.results_tree.parent(item)
+            if not parent:  # Кликнули по материалу, а не по варианту
+                self.log_message("ℹ️ Клик по материалу (не по варианту)")
+                return
+            
+            # Дополнительная отладочная информация
+            self.log_message(f"[SEARCH] Двойной клик: элемент={item}, колонка={column}, родитель={parent}")
         except Exception as e:
-            print(f"[GUI] Ошибка автозагрузки: {e}")
-    
-    def load_data_files(self):
-        """Загрузка файлов данных"""
+            self.log_message(f"[ERROR] Ошибка при обработке клика: {e}")
+            return
+        
+        # Получаем теги элемента для определения material_id и variant_id
+        tags = self.results_tree.item(item, 'tags')
+        self.log_message(f"🏷️ Теги элемента: {tags}")
+        
+        variant_tag = None
+        for tag in tags:
+            if tag.startswith('variant_'):
+                variant_tag = tag
+                break
+        
+        if not variant_tag:
+            self.log_message(f"[ERROR] Не найден тег варианта в {tags}")
+            return
+        
+        self.log_message(f"[OK] Найден тег варианта: {variant_tag}")
+        
+        # Извлекаем material_id из тега (формат: variant_material_id_variant_id)
         try:
-            self._update_status("Загрузка данных...")
-            
-            # Простая загрузка для демонстрации
-            materials_dir = Path("./material")
-            if materials_dir.exists():
-                files = list(materials_dir.glob("*.json"))
-                if files:
-                    self._update_status(f"Найдено {len(files)} файлов материалов")
+            parts = variant_tag.split('_')
+            if len(parts) < 3:
+                self.log_message(f"[ERROR] Неверный формат тега: {variant_tag}")
+                return
+            
+            material_id = parts[1]
+            variant_id = parts[2]
+            
+            self.log_message(f"📋 Material ID: {material_id}, Variant ID: {variant_id}")
+            
+            # Получаем данные выбранного варианта
+            values = self.results_tree.item(item, 'values')
+            if not values:
+                self.log_message(f"[ERROR] Нет значений для элемента {item}")
+                return
+                
+            self.log_message(f"📊 Значения варианта: {values}")
+        except Exception as e:
+            self.log_message(f"[ERROR] Ошибка при извлечении данных: {e}")
+            return
+        
+        # Правильные индексы для извлечения данных варианта из values
+        # Структура: ('', '', '│', 'название', 'бренд', '-', 'похожесть', '│', 'цена')
+        variant_name = values[3] if len(values) > 3 else ""     # Название варианта
+        brand = values[4] if len(values) > 4 else ""            # Бренд
+        relevance = values[6] if len(values) > 6 else ""        # Процент похожести
+        price = values[8] if len(values) > 8 else ""            # Цена
+        
+        # Сохраняем выбранный вариант
+        self.selected_variants[material_id] = {
+            'variant_id': variant_id,
+            'variant_name': variant_name,
+            'relevance': relevance,
+            'price': price,
+            'brand': brand,
+            'item_id': item
+        }
+        
+        # Сначала обновляем отображение выбранного варианта (поднимаем его на уровень материала)
+        self.log_message("🔧 НАЧИНАЮ обновление выбранного варианта...")
+        self.update_selected_variant_display(parent, item, variant_name)
+        
+        # ДАЕМ ВРЕМЯ ПОЛЬЗОВАТЕЛЮ УВИДЕТЬ ИЗМЕНЕНИЯ, затем схлопываем
+        self.log_message("⏳ Даём время увидеть изменения перед схлопыванием...")
+        self.root.after(100, lambda: self.delayed_collapse(parent, item))
+        
+        # КОРНЕВОЕ РЕШЕНИЕ: Больше не нужно принудительное раскрытие,
+        # так как мы не удаляем элементы, а только схлопываем выбранный материал
+        self.log_message("[OK] КОРНЕВОЕ РЕШЕНИЕ: Другие материалы остаются нетронутыми")
+        
+        # Логируем действие
+        material_name = self.results_tree.item(parent, 'text')
+        self.log_message(f"[OK] Выбран вариант для '{material_name}': {variant_name}")
+    
+    def delayed_collapse(self, parent_item, selected_item):
+        """ОТЛОЖЕННОЕ СХЛОПЫВАНИЕ: Даём время пользователю увидеть изменения"""
+        self.log_message("📁 Автоматическое схлопывание материала после выбора")
+        self.hide_other_variants(parent_item, selected_item)
+    
+    def hide_other_variants(self, parent_item, selected_item):
+        """ФИНАЛЬНОЕ РЕШЕНИЕ: НИЧЕГО НЕ ДЕЛАЕМ с вариантами - только схлопываем материал"""
+        
+        # Получаем всех дочерних элементов только для подсчета
+        children = list(self.results_tree.get_children(parent_item))
+        
+        # НЕ ТРОГАЕМ ВАРИАНТЫ ВООБЩЕ! Даже визуально не изменяем
+        # Просто схлопываем материал чтобы скрыть все варианты
+        self.results_tree.item(parent_item, open=False)
+        
+        self.log_message(f"📁 ФИНАЛЬНОЕ РЕШЕНИЕ: Просто схлопываем материал (скрываем {len(children)} вариантов)")
+        self.log_message("🚫 Варианты НЕ изменены, НЕ удалены, НЕ модифицированы")  
+        self.log_message("🤞 Надеемся что другие материалы останутся нетронутыми")
+    
+    # Старые функции принудительного раскрытия удалены - они больше не нужны
+    # благодаря корневому решению проблемы схлопывания
+    
+    def update_selected_variant_display(self, parent_item, selected_item, variant_name):
+        """Обновление визуального отображения выбранного варианта"""
+        try:
+            # Получаем данные выбранного варианта
+            selected_values = self.results_tree.item(selected_item, 'values')
+            material_name = self.results_tree.item(parent_item, 'text')
+
+            if not selected_values:
+                self.log_message("[ERROR] Нет данных варианта для обновления")
+                return
+
+            # Создаем новые values для материала, сохраняя правильную структуру
+            # Обновляем только колонки с данными варианта (название, бренд, похожесть, цена)
+            current_material_values = list(self.results_tree.item(parent_item, 'values'))
+
+            # Обновляем данные материала данными выбранного варианта
+            if len(current_material_values) >= 9 and len(selected_values) >= 9:
+                # Копируем данные варианта в соответствующие позиции материала
+                current_material_values[3] = selected_values[3]   # Название
+                current_material_values[4] = selected_values[4]   # Бренд
+                current_material_values[6] = selected_values[6]   # Похожесть
+                current_material_values[8] = selected_values[8]   # Цена
+
+                # Обновляем строку материала
+                self.results_tree.item(parent_item, values=current_material_values)
+                self.log_message(f"📊 ДАННЫЕ ВАРИАНТА перенесены в строку материала")
+
+            # Визуальное выделение выбранного варианта
+            selected_tags = list(self.results_tree.item(selected_item, 'tags'))
+            if 'selected_variant' not in selected_tags:
+                selected_tags.append('selected_variant')
+                self.results_tree.item(selected_item, tags=selected_tags)
+
+            # Визуальное выделение материала с выбором
+            parent_tags = list(self.results_tree.item(parent_item, 'tags'))
+            if 'material_with_selection' not in parent_tags:
+                parent_tags.append('material_with_selection')
+                self.results_tree.item(parent_item, tags=parent_tags)
+
+            # Настраиваем стили для визуального выделения
+            self.results_tree.tag_configure('selected_variant',
+                                           background='lightgreen',
+                                           font=('Arial', 10, 'bold'))
+            self.results_tree.tag_configure('material_with_selection',
+                                           background='lightblue',
+                                           font=('Arial', 11, 'bold'),
+                                           foreground='darkblue')
+
+            self.log_message(f"🎨 ВИЗУАЛЬНОЕ ВЫДЕЛЕНИЕ: Материал и вариант выделены цветом")
+            self.log_message(f"[OK] Структура TreeView НЕ изменена - материалы не схлопнутся!")
+            self.log_message(f"📍 Вариант '{variant_name}' поднят на уровень материала")
+
+        except Exception as e:
+            self.log_message(f"[ERROR] Ошибка при обновлении отображения: {e}")
+    
+    def refresh_results(self):
+        """Обновление результатов"""
+        if self.results:
+            self.update_results_display()
+            self.log_message("[INFO] Результаты обновлены")
+        else:
+            self.log_message("ℹ️ Нет результатов для обновления")
+    
+    def reset_selections(self):
+        """Сброс всех выборов"""
+        if not self.selected_variants:
+            self.log_message("ℹ️ Нет выборов для сброса")
+            return
+        
+        # Очищаем выборы
+        self.selected_variants.clear()
+        
+        # Обновляем отображение результатов
+        self.update_results_display()
+        
+        self.log_message("[INFO] Все выборы сброшены")
+    
+    def export_selected_results(self, format_type="xlsx"):
+        """Экспорт выбранных результатов"""
+        if not self.selected_variants:
+            messagebox.showwarning("Предупреждение", "Не выбрано ни одного варианта")
+            return
+        
+        # Формируем данные выбранных результатов
+        selected_data = []
+        for material_id, selected in self.selected_variants.items():
+            # Находим соответствующий материал и результат поиска
+            for material_id_key, search_results in self.results.items():
+                if material_id_key == material_id:
+                    # Находим материал
+                    material = None
+                    for m in self.materials:
+                        if m.id == material_id:
+                            material = m
+                            break
                     
-            self._update_status("Данные загружены успешно")
-            
-        except Exception as e:
-            self._update_status(f"Ошибка загрузки: {e}")
-    
-    def start_matching(self):
-        """Запуск реального сопоставления"""
-        try:
-            from src.material_matcher_app import MaterialMatcherApp
-            from src.utils.data_loader import DataLoader
-            
-            self._update_status("Запуск сопоставления материалов...")
-            
-            # Инициализируем приложение для сопоставления
-            if not hasattr(self, 'matcher_app'):
-                self.matcher_app = MaterialMatcherApp()
-            
-            # Загружаем данные из папок
-            data_loader = DataLoader()
-            
-            # Загрузка материалов
-            materials_dir = Path("./material")
-            materials = []
-            if materials_dir.exists():
-                for file_path in materials_dir.glob("*"):
-                    if file_path.suffix in ['.json', '.csv', '.xlsx']:
-                        loaded = data_loader.load_materials(str(file_path))
-                        materials.extend(loaded)
-            
-            # Загрузка прайс-листов  
-            pricelist_dir = Path("./price-list")
-            price_items = []
-            if pricelist_dir.exists():
-                for file_path in pricelist_dir.glob("*"):
-                    if file_path.suffix in ['.json', '.csv', '.xlsx']:
-                        loaded = data_loader.load_price_list(str(file_path))
-                        price_items.extend(loaded)
-            
-            # Запуск сопоставления в отдельном потоке
-            def run_matching():
+                    if material:
+                        # Находим выбранный результат поиска
+                        for result in search_results:
+                            if result.price_item.id == selected['variant_id']:
+                                selected_data.append(result.to_dict())
+                                break
+                    break
+        
+        if not selected_data:
+            messagebox.showwarning("Предупреждение", "Не удалось найти данные для выбранных вариантов")
+            return
+        
+        # Выбираем файл для сохранения
+        filename = filedialog.asksaveasfilename(
+            title="Сохранить выбранные результаты",
+            defaultextension=".xlsx",
+            filetypes=[("Excel файлы", "*.xlsx"), ("Все файлы", "*.*")]
+        )
+        
+        if filename:
+            def export():
                 try:
-                    results = self.matcher_app.run_matching(
-                        materials=materials,
-                        price_items=price_items,
-                        similarity_threshold=20.0,
-                        max_results=10
-                    )
+                    self.root.after(0, lambda: self.status_var.set("Экспорт выбранных результатов..."))
                     
-                    # Обновляем GUI с результатами
-                    self.root.after(0, lambda: self._show_results(results, materials, price_items))
+                    # Используем основное приложение для экспорта
+                    if self.app is None:
+                        self.app = MaterialMatcherApp(self.config)
                     
-                    # Также обновляем главную область результатов
-                    self.root.after(0, lambda: self.update_results_display(results, materials, price_items))
+                    # Экспортируем выбранные результаты
+                    from src.utils.data_loader import DataExporter
+                    DataExporter.export_results_to_xlsx(selected_data, filename)
+                    
+                    self.root.after(0, lambda: self.log_message(f"[OK] Выбранные результаты экспортированы в {filename}"))
+                    self.root.after(0, lambda: self.status_var.set("Готов"))
+                    self.root.after(0, lambda: messagebox.showinfo("Экспорт", f"Выбранные результаты сохранены в файл:\n{filename}"))
                     
                 except Exception as e:
-                    error_msg = f"Ошибка сопоставления: {e}"
-                    self.root.after(0, lambda msg=error_msg: self._update_status(msg))
-            
-            # Запускаем в потоке
-            import threading
-            thread = threading.Thread(target=run_matching, daemon=True)
-            thread.start()
-            
-        except Exception as e:
-            self._update_status(f"Ошибка инициализации сопоставления: {e}")
-    
-    def _show_results(self, results, materials, price_items):
-        """Показать результаты сопоставления"""
-        try:
-            total_materials = len(materials)
-            matched_materials = len(results)
-            total_matches = sum(len(matches) for matches in results.values())
-            
-            status_text = f"Сопоставление завершено! Найдено {matched_materials}/{total_materials} материалов, всего совпадений: {total_matches}"
-            self._update_status(status_text)
-            
-            # Создаем окно с результатами
-            self._create_results_window(results, materials, price_items)
-            
-        except Exception as e:
-            self._update_status(f"Ошибка отображения результатов: {e}")
-    
-    def _create_results_window(self, results, materials, price_items):
-        """Создать окно с результатами"""
-        try:
-            results_window = ctk.CTkToplevel(self.root)
-            results_window.title("Результаты сопоставления")
-            results_window.geometry("1000x600")
-            
-            # Заголовок
-            title = ctk.CTkLabel(results_window, text="📊 Результаты сопоставления материалов", 
-                               font=ctk.CTkFont(size=20, weight="bold"))
-            title.pack(pady=20)
-            
-            # Статистика
-            stats_frame = ctk.CTkFrame(results_window)
-            stats_frame.pack(fill="x", padx=20, pady=10)
-            
-            total_materials = len(materials)
-            matched_materials = len(results)
-            total_matches = sum(len(matches) for matches in results.values())
-            
-            stats_text = f"Обработано материалов: {total_materials} | Найдены соответствия: {matched_materials} | Всего совпадений: {total_matches}"
-            stats_label = ctk.CTkLabel(stats_frame, text=stats_text, font=ctk.CTkFont(size=14))
-            stats_label.pack(pady=10)
-            
-            # Скроллируемый фрейм для результатов
-            scrollable_frame = ctk.CTkScrollableFrame(results_window)
-            scrollable_frame.pack(fill="both", expand=True, padx=20, pady=10)
-            
-            # Отображаем результаты
-            for material_id, matches in list(results.items())[:20]:  # Показываем первые 20
-                material = next((m for m in materials if m.id == material_id), None)
-                if material and matches:
-                    self._add_material_result_card(scrollable_frame, material, matches[:3])  # Топ-3 совпадения
-            
-            # Кнопка экспорта
-            export_btn = ctk.CTkButton(results_window, text="📥 Экспорт результатов", 
-                                     command=lambda: self._export_results(results))
-            export_btn.pack(pady=20)
-            
-        except Exception as e:
-            print(f"[GUI] Ошибка создания окна результатов: {e}")
-    
-    def _add_material_result_card(self, parent, material, matches):
-        """Добавить карточку результата материала"""
-        try:
-            # Карточка материала
-            card = ctk.CTkFrame(parent)
-            card.pack(fill="x", pady=5)
-            
-            # Название материала
-            material_label = ctk.CTkLabel(card, text=f"🔧 {material.name}", 
-                                        font=ctk.CTkFont(size=16, weight="bold"),
-                                        anchor="w")
-            material_label.pack(fill="x", padx=10, pady=5)
-            
-            # Лучшие совпадения
-            for i, match in enumerate(matches, 1):
-                match_text = f"  {i}. {match['price_item']['material_name']} - {match['similarity']:.1f}% | {match['price_item']['price']} {match['price_item']['currency']}"
-                match_label = ctk.CTkLabel(card, text=match_text, anchor="w", 
-                                         font=ctk.CTkFont(size=12))
-                match_label.pack(fill="x", padx=20, pady=2)
-                
-        except Exception as e:
-            print(f"[GUI] Ошибка добавления карточки: {e}")
-    
-    def _export_results(self, results):
+                    self.root.after(0, lambda: self.log_message(f"[ERROR] Ошибка экспорта выбранных: {e}"))
+                    self.root.after(0, lambda: self.status_var.set("Ошибка"))
+                    self.root.after(0, lambda: messagebox.showerror("Ошибка", f"Ошибка экспорта выбранных результатов: {e}"))
+            
+            threading.Thread(target=export, daemon=True).start()
+    
+    def export_results(self, format_type="json"):
         """Экспорт результатов"""
-        try:
-            from datetime import datetime
-            timestamp = datetime.now().strftime("%Y%m%d_%H%M%S")
-            filename = f"matching_results_{timestamp}.json"
-            
-            # Простой экспорт в JSON
-            import json
-            export_data = {}
-            for material_id, matches in results.items():
-                export_data[material_id] = matches
-            
-            with open(filename, 'w', encoding='utf-8') as f:
-                json.dump(export_data, f, ensure_ascii=False, indent=2, default=str)
-            
-            self._update_status(f"Результаты экспортированы в {filename}")
-            
-        except Exception as e:
-            self._update_status(f"Ошибка экспорта: {e}")
-    
-    def _show_error_dialog(self, error_message):
-        """Показать диалог ошибки"""
-        try:
-            messagebox.showerror(
-                "Критическая ошибка GUI",
-                f"Произошла критическая ошибка при инициализации GUI:\n\n{error_message}\n\n"
-                "Рекомендуется использовать командную строку:\n"
-                "python main.py --help"
-            )
-        except:
-            print(f"[GUI] Критическая ошибка (не удалось показать диалог): {error_message}")
-    
-    # ======= НОВЫЕ ОПТИМИЗИРОВАННЫЕ МЕТОДЫ =======
-    
-    def _start_performance_monitoring(self):
-        """Запуск мониторинга производительности"""
-        try:
-            self._update_performance_metrics()
-            # ОПТИМИЗАЦИЯ: Частые обновления для отзывчивости
-            self.root.after(self.update_interval, self._start_performance_monitoring)
-        except Exception as e:
-            print(f"[GUI] Ошибка мониторинга: {e}")
-    
-    def _update_performance_metrics(self):
-        """Обновление метрик производительности"""
-        try:
-            # Обновляем системную статистику
-            self.performance_monitor.update_system_stats()
-            
-            # Обновляем виджеты
-            if hasattr(self, 'performance_widgets'):
-                # Скорость индексации
-                avg_speed = self.performance_monitor.get_avg_indexing_speed()
-                speed_color = AppColors.SUCCESS if avg_speed > 8 else AppColors.WARNING if avg_speed > 4 else AppColors.ERROR
-                self.performance_widgets['indexing_speed'].configure(
-                    text=f"{avg_speed:.1f} док/сек",
-                    text_color=speed_color
-                )
-                
-                # Время поиска
-                avg_search = self.performance_monitor.get_avg_search_time()
-                search_color = AppColors.SUCCESS if avg_search < 10 else AppColors.WARNING if avg_search < 50 else AppColors.ERROR
-                self.performance_widgets['search_time'].configure(
-                    text=f"{avg_search:.1f} мс",
-                    text_color=search_color
-                )
-                
-                # Кеш
-                cache_ratio = self.performance_monitor.get_cache_hit_ratio()
-                cache_color = AppColors.SUCCESS if cache_ratio > 80 else AppColors.WARNING if cache_ratio > 50 else AppColors.ERROR
-                self.performance_widgets['cache_ratio'].configure(
-                    text=f"{cache_ratio:.0f}%",
-                    text_color=cache_color
-                )
-                
-                # Система
-                cpu = self.performance_monitor.system_stats['cpu']
-                memory = self.performance_monitor.system_stats['memory']
-                self.performance_widgets['system_cpu'].configure(text=f"CPU: {cpu:.0f}%")
-                self.performance_widgets['system_memory'].configure(text=f"RAM: {memory:.0f}%")
-                
-        except Exception as e:
-            print(f"[GUI] Ошибка обновления метрик: {e}")
-    
-    def toggle_performance_details(self):
-        """Переключить детальную панель производительности"""
-        try:
-            if hasattr(self, 'details_frame'):
-                if self.details_frame.winfo_viewable():
-                    self.details_frame.pack_forget()
-                else:
-                    self.details_frame.pack(fill="x", padx=20, pady=10)
-                    self._create_detailed_metrics()
-        except Exception as e:
-            print(f"[GUI] Ошибка переключения деталей: {e}")
-    
-    def _create_detailed_metrics(self):
-        """Создание детальных метрик"""
-        try:
-            # Очистить предыдущий контент
-            for widget in self.details_frame.winfo_children():
-                widget.destroy()
-            
-            details_title = ctk.CTkLabel(
-                self.details_frame,
-                text="📊 Детальная статистика",
-                font=ctk.CTkFont(size=16, weight="bold")
-            )
-            details_title.pack(pady=10)
-            
-            # Статистика операций
-            stats_text = f"""
-            Время работы: {time.time() - self.performance_monitor.start_time:.0f} сек
-            Операций выполнено: {self.performance_monitor.operations_count}
-            Последние измерения индексации: {len(self.performance_monitor.indexing_speeds)}
-            Последние измерения поиска: {len(self.performance_monitor.search_times)}
-            """
-            
-            stats_label = ctk.CTkLabel(
-                self.details_frame,
-                text=stats_text,
-                font=ctk.CTkFont(size=12),
-                justify="left"
-            )
-            stats_label.pack(pady=10)
-            
-        except Exception as e:
-            print(f"[GUI] Ошибка создания детальных метрик: {e}")
-    
-    def load_data_files_optimized(self):
-        """Оптимизированная загрузка данных с мониторингом производительности"""
-        try:
-            self._update_status("⚡ Высокоскоростная загрузка данных...")
-            self._update_progress(0, "Инициализация...")
-            
-            # Блокируем кнопки загрузки
-            self.load_auto_btn.configure(state="disabled")
-            
-            def load_with_monitoring():
-                start_time = time.time()
-                try:
-                    from src.utils.data_loader import DataLoader
-                    data_loader = DataLoader()
-                    
-                    # Загрузка материалов
-                    materials_dir = Path("./material")
-                    materials = []
-                    if materials_dir.exists():
-                        files = list(materials_dir.glob("*"))
-                        total_files = len(files)
-                        
-                        for i, file_path in enumerate(files):
-                            if file_path.suffix in ['.json', '.csv', '.xlsx']:
-                                self.root.after(0, lambda p=(i+1)/total_files*50: self._update_progress(p, f"Загрузка материалов: {file_path.name}"))
-                                loaded = data_loader.load_materials(str(file_path))
-                                materials.extend(loaded)
-                                
-                                # Записываем скорость
-                                docs_speed = len(loaded) / max(0.1, time.time() - start_time)
-                                self.performance_monitor.record_indexing_speed(docs_speed)
-                    
-                    # Загрузка прайс-листов  
-                    pricelist_dir = Path("./price-list")
-                    price_items = []
-                    if pricelist_dir.exists():
-                        files = list(pricelist_dir.glob("*"))
-                        total_files = len(files)
-                        
-                        for i, file_path in enumerate(files):
-                            if file_path.suffix in ['.json', '.csv', '.xlsx']:
-                                progress = 50 + (i+1)/total_files*50
-                                self.root.after(0, lambda p=progress: self._update_progress(p, f"Загрузка прайс-листов: {file_path.name}"))
-                                loaded = data_loader.load_price_list(str(file_path))
-                                price_items.extend(loaded)
-                    
-                    # Сохраняем данные
-                    self.app_data['materials'] = materials
-                    self.app_data['price_items'] = price_items
-                    
-                    load_time = time.time() - start_time
-                    total_docs = len(materials) + len(price_items)
-                    speed = total_docs / max(0.1, load_time)
-                    
-                    self.root.after(0, lambda: self._data_load_completed(total_docs, speed, load_time))
-                    
-                except Exception as e:
-                    error_msg = f"Ошибка загрузки: {e}"
-                    self.root.after(0, lambda: self._update_status(error_msg))
-                finally:
-                    self.root.after(0, lambda: self.load_auto_btn.configure(state="normal"))
-            
-            # Запускаем в отдельном потоке
-            self.thread_pool.submit(load_with_monitoring)
-            
-        except Exception as e:
-            self._update_status(f"Ошибка инициализации загрузки: {e}")
-            self.load_auto_btn.configure(state="normal")
-    
-    def load_materials_manually(self):
-        """Ручная загрузка материалов с выбором файла"""
-        try:
-            from tkinter import filedialog
-            
-            file_path = filedialog.askopenfilename(
-                title="Выберите файл с материалами",
-                filetypes=[
-                    ("Excel files", "*.xlsx *.xls"),
-                    ("JSON files", "*.json"),
-                    ("CSV files", "*.csv"),
-                    ("All Excel files", "*.xlsx;*.xls"),
-                    ("All files", "*.*")
-                ]
-            )
-            
-            if file_path:
-                self._update_status("📦 Загрузка материалов...")
-                self._update_progress(0, "Инициализация...")
-                self.load_materials_btn.configure(state="disabled")
-                
-                def load_materials():
-                    try:
-                        from src.utils.data_loader import DataLoader
-                        data_loader = DataLoader()
-                        
-                        materials = data_loader.load_materials(file_path)
-                        
-                        # Обновляем данные приложения
-                        self.app_data['materials'] = materials
-                        
-                        # Обновляем UI
-                        self.root.after(0, lambda: self._update_status(
-                            f"✅ Материалы загружены: {len(materials)} шт. из {Path(file_path).name}"
-                        ))
-                        self.root.after(0, lambda: self._update_progress(100, 
-                            f"Загружено {len(materials)} материалов"))
-                        
-                    except Exception as e:
-                        error_msg = f"Ошибка загрузки материалов: {e}"
-                        self.root.after(0, lambda: self._update_status(error_msg))
-                        print(f"[GUI] {error_msg}")
-                    finally:
-                        self.root.after(0, lambda: self.load_materials_btn.configure(state="normal"))
-                
-                # Запускаем в отдельном потоке
-                self.thread_pool.submit(load_materials)
-                
-        except Exception as e:
-            self._update_status(f"Ошибка выбора файла материалов: {e}")
-    
-    def load_pricelist_manually(self):
-        """Ручная загрузка прайс-листа с выбором файла"""
-        try:
-            from tkinter import filedialog
-            
-            file_path = filedialog.askopenfilename(
-                title="Выберите файл с прайс-листом",
-                filetypes=[
-                    ("Excel files", "*.xlsx *.xls"),
-                    ("JSON files", "*.json"),
-                    ("CSV files", "*.csv"),
-                    ("All Excel files", "*.xlsx;*.xls"),
-                    ("All files", "*.*")
-                ]
-            )
-            
-            if file_path:
-                self._update_status("💰 Загрузка прайс-листа...")
-                self._update_progress(0, "Инициализация...")
-                self.load_pricelist_btn.configure(state="disabled")
-                
-                def load_pricelist():
-                    try:
-                        from src.utils.data_loader import DataLoader
-                        data_loader = DataLoader()
-                        
-                        price_items = data_loader.load_price_list(file_path)
-                        
-                        # Обновляем данные приложения
-                        self.app_data['price_items'] = price_items
-                        
-                        # Обновляем UI
-                        self.root.after(0, lambda: self._update_status(
-                            f"✅ Прайс-лист загружен: {len(price_items)} позиций из {Path(file_path).name}"
-                        ))
-                        self.root.after(0, lambda: self._update_progress(100, 
-                            f"Загружено {len(price_items)} позиций"))
-                        
-                    except Exception as e:
-                        error_msg = f"Ошибка загрузки прайс-листа: {e}"
-                        self.root.after(0, lambda: self._update_status(error_msg))
-                        print(f"[GUI] {error_msg}")
-                    finally:
-                        self.root.after(0, lambda: self.load_pricelist_btn.configure(state="normal"))
-                
-                # Запускаем в отдельном потоке
-                self.thread_pool.submit(load_pricelist)
-                
-        except Exception as e:
-            self._update_status(f"Ошибка выбора файла прайс-листа: {e}")
-    
-    def _data_load_completed(self, total_docs, speed, load_time):
-        """Завершение загрузки данных"""
-        self._update_progress(100, f"Загружено {total_docs} документов за {load_time:.1f}с")
-        self._update_status(f"✅ Загрузка завершена! {total_docs} документов, скорость: {speed:.1f} док/сек")
-        self.performance_monitor.record_indexing_speed(speed)
-        
-        # Автоматически активируем кнопку сопоставления
-        self.match_btn.configure(state="normal")
-    
-    def start_matching_optimized(self):
-        """Оптимизированное сопоставление с мониторингом производительности"""
-        try:
-            if not self.app_data['materials'] or not self.app_data['price_items']:
-                self._update_status("⚠️ Сначала загрузите данные!")
-                return
-                
-            self._update_status("🚀 Запуск высокоскоростного сопоставления...")
-            self._update_progress(0, "Инициализация сопоставления...")
-            
-            # Блокируем кнопку
-            self.match_btn.configure(state="disabled")
-            
-            def run_matching_with_monitoring():
-                start_time = time.time()
-                self.operation_metrics['start_time'] = start_time
-                self.operation_metrics['current_operation'] = 'matching'
-                
-                try:
-                    from src.material_matcher_app import MaterialMatcherApp
-                    
-                    # Инициализируем приложение с оптимизированными настройками
-                    if not hasattr(self, 'matcher_app'):
-                        config = self.app_data['config'].copy()
-                        config['matching']['max_workers'] = 8  # Увеличиваем количество потоков
-                        self.matcher_app = MaterialMatcherApp(config)
-                    
-                    materials = self.app_data['materials']
-                    price_items = self.app_data['price_items']
-                    
-                    self.operation_metrics['total_items'] = len(materials)
-                    
-                    # Запускаем сопоставление с прогрессом
-                    results = self.matcher_app.run_matching(
-                        materials=materials,
-                        price_items=price_items,
-                        similarity_threshold=20.0,
-                        max_results=10,
-                        progress_callback=self._matching_progress_callback
-                    )
-                    
-                    # Измеряем производительность
-                    total_time = time.time() - start_time
-                    total_searches = sum(len(matches) for matches in results.values())
-                    avg_search_time = (total_time * 1000) / max(1, total_searches)  # в миллисекундах
-                    
-                    self.performance_monitor.record_search_time(avg_search_time)
-                    
-                    # Обновляем GUI с результатами
-                    self.root.after(0, lambda: self._matching_completed(results, materials, price_items, total_time))
-                    
-                except Exception as e:
-                    error_msg = f"Ошибка сопоставления: {e}"
-                    self.root.after(0, lambda: self._update_status(error_msg))
-                finally:
-                    self.root.after(0, lambda: self.match_btn.configure(state="normal"))
-                    self.operation_metrics['current_operation'] = None
-            
-            # Запускаем в отдельном потоке
-            self.thread_pool.submit(run_matching_with_monitoring)
-            
-        except Exception as e:
-            self._update_status(f"Ошибка инициализации сопоставления: {e}")
-            self.match_btn.configure(state="normal")
-    
-    def _matching_progress_callback(self, processed, total, current_material=None):
-        """Callback для обновления прогресса сопоставления"""
-        try:
-            progress = (processed / total * 100) if total > 0 else 0
-            material_info = f" - {current_material[:50]}..." if current_material and len(current_material) > 50 else f" - {current_material}" if current_material else ""
-            
-            # Расчет скорости
-            if self.operation_metrics['start_time']:
-                elapsed = time.time() - self.operation_metrics['start_time']
-                speed = processed / max(0.1, elapsed)
-                remaining = (total - processed) / max(0.1, speed) if speed > 0 else 0
-                
-                speed_info = f" | {speed:.1f} мат/сек | ~{remaining:.0f}с осталось"
-            else:
-                speed_info = ""
-            
-            progress_text = f"Обработано {processed}/{total}{material_info}{speed_info}"
-            
-            self.root.after(0, lambda: self._update_progress(progress, progress_text))
-            
-        except Exception as e:
-            print(f"[GUI] Ошибка обновления прогресса: {e}")
-    
-    def _matching_completed(self, results, materials, price_items, total_time):
-        """Завершение сопоставления"""
-        try:
-            total_materials = len(materials)
-            matched_materials = len(results)
-            total_matches = sum(len(matches) for matches in results.values())
-            
-            speed = total_materials / max(0.1, total_time)
-            
-            status_text = f"🎯 Сопоставление завершено! {matched_materials}/{total_materials} материалов за {total_time:.1f}с (скорость: {speed:.1f} мат/сек)"
-            self._update_status(status_text)
-            self._update_progress(100, f"Найдено {total_matches} совпадений")
-            
-            # Обновляем главную область результатов
-            self.update_results_display(results, materials, price_items)
-            
-            # Создаем улучшенное окно результатов
-            self._create_optimized_results_window(results, materials, price_items, {
-                'total_time': total_time,
-                'speed': speed,
-                'total_matches': total_matches
-            })
-            
-        except Exception as e:
-            self._update_status(f"Ошибка отображения результатов: {e}")
-    
-    def _create_optimized_results_window(self, results, materials, price_items, stats):
-        """Создать оптимизированное окно с результатами"""
-        try:
-            results_window = ctk.CTkToplevel(self.root)
-            results_window.title("🚀 Результаты высокоскоростного сопоставления")
-            results_window.geometry("1200x800")
-            
-            # Заголовок с производительностью
-            title_frame = ctk.CTkFrame(results_window, fg_color="transparent")
-            title_frame.pack(fill="x", padx=20, pady=10)
-            
-            title = ctk.CTkLabel(
-                title_frame, 
-                text="🎯 Результаты сопоставления материалов", 
-                font=ctk.CTkFont(size=24, weight="bold"),
-                text_color=AppColors.PRIMARY
-            )
-            title.pack()
-            
-            perf_info = ctk.CTkLabel(
-                title_frame,
-                text=f"⚡ Обработано за {stats['total_time']:.1f}с | Скорость: {stats['speed']:.1f} мат/сек | Найдено: {stats['total_matches']} совпадений",
-                font=ctk.CTkFont(size=14),
-                text_color=AppColors.SUCCESS
-            )
-            perf_info.pack(pady=5)
-            
-            # Улучшенная статистика
-            stats_frame = ctk.CTkFrame(results_window, fg_color=AppColors.CARD_BACKGROUND)
-            stats_frame.pack(fill="x", padx=20, pady=10)
-            
-            stats_grid = ctk.CTkFrame(stats_frame, fg_color="transparent")
-            stats_grid.pack(fill="x", padx=20, pady=15)
-            
-            # Конфигурация сетки статистики
-            for i in range(4):
-                stats_grid.columnconfigure(i, weight=1)
-            
-            # Статистика в виде карточек
-            self._create_stat_card(stats_grid, "📊 Материалы", f"{len(results)}/{len(materials)}", 0, 0)
-            self._create_stat_card(stats_grid, "🎯 Совпадения", f"{stats['total_matches']}", 0, 1)
-            self._create_stat_card(stats_grid, "⚡ Скорость", f"{stats['speed']:.1f}/сек", 0, 2)
-            self._create_stat_card(stats_grid, "⏱️ Время", f"{stats['total_time']:.1f}с", 0, 3)
-            
-            # Скроллируемый фрейм для результатов с улучшенной производительностью
-            scrollable_frame = ctk.CTkScrollableFrame(results_window, fg_color=AppColors.BACKGROUND)
-            scrollable_frame.pack(fill="both", expand=True, padx=20, pady=10)
-            
-            # Отображаем результаты с лимитом для производительности
-            displayed_count = 0
-            max_display = 50  # Ограничиваем для производительности
-            
-            for material_id, matches in results.items():
-                if displayed_count >= max_display:
-                    remaining = len(results) - displayed_count
-                    info_label = ctk.CTkLabel(
-                        scrollable_frame,
-                        text=f"... и еще {remaining} материалов (используйте экспорт для полного списка)",
-                        font=ctk.CTkFont(size=14, style="italic")
-                    )
-                    info_label.pack(pady=10)
-                    break
-                
-                material = next((m for m in materials if m.id == material_id), None)
-                if material and matches:
-                    self._add_optimized_material_card(scrollable_frame, material, matches[:5])  # Топ-5 совпадений
-                    displayed_count += 1
-            
-            # Улучшенные кнопки экспорта
-            export_frame = ctk.CTkFrame(results_window, fg_color="transparent")
-            export_frame.pack(fill="x", padx=20, pady=15)
-            
-            export_json_btn = ctk.CTkButton(
-                export_frame, 
-                text="📄 Экспорт JSON", 
-                command=lambda: self._export_results_optimized(results, 'json'),
-                width=150,
-                height=40
-            )
-            export_json_btn.pack(side="left", padx=10)
-            
-            export_excel_btn = ctk.CTkButton(
-                export_frame, 
-                text="📊 Экспорт Excel", 
-                command=lambda: self._export_results_optimized(results, 'excel'),
-                width=150,
-                height=40,
-                fg_color=AppColors.SUCCESS
-            )
-            export_excel_btn.pack(side="left", padx=10)
-            
-            close_btn = ctk.CTkButton(
-                export_frame, 
-                text="❌ Закрыть", 
-                command=results_window.destroy,
-                width=100,
-                height=40,
-                fg_color=AppColors.ERROR
-            )
-            close_btn.pack(side="right", padx=10)
-            
-        except Exception as e:
-            print(f"[GUI] Ошибка создания оптимизированного окна результатов: {e}")
-    
-    def _create_results_area(self, parent):
-        """Создать область для отображения результатов сопоставления в главном окне"""
-        try:
-            # Фрейм для результатов
-            results_container = ctk.CTkFrame(parent, fg_color=AppColors.CARD_BACKGROUND)
-            results_container.pack(fill="both", expand=True, pady=(20, 0))
-            
-            # Заголовок области результатов
-            results_header = ctk.CTkFrame(results_container, fg_color="transparent")
-            results_header.pack(fill="x", padx=15, pady=(15, 10))
-            
-            results_title = ctk.CTkLabel(
-                results_header,
-                text="📊 Результаты сопоставления материалов",
-                font=ctk.CTkFont(size=18, weight="bold"),
-                text_color=AppColors.PRIMARY
-            )
-            results_title.pack(side="left")
-            
-            # Кнопки управления результатами
-            controls_frame = ctk.CTkFrame(results_header, fg_color="transparent")
-            controls_frame.pack(side="right")
-            
-            self.clear_results_btn = ctk.CTkButton(
-                controls_frame,
-                text="🗑️ Очистить",
-                width=100,
-                height=30,
-                command=self.clear_results,
-                font=ctk.CTkFont(size=11),
-                fg_color=AppColors.ERROR
-            )
-            self.clear_results_btn.pack(side="right", padx=5)
-            
-            self.export_results_btn = ctk.CTkButton(
-                controls_frame,
-                text="💾 Экспорт",
-                width=100,
-                height=30,
-                command=self.export_current_results,
-                font=ctk.CTkFont(size=11),
-                fg_color=AppColors.SUCCESS,
-                state="disabled"
-            )
-            self.export_results_btn.pack(side="right", padx=5)
-            
-            # Статистика результатов
-            self.results_stats_frame = ctk.CTkFrame(results_container, fg_color="transparent")
-            self.results_stats_frame.pack(fill="x", padx=15, pady=(0, 10))
-            
-            self.results_stats_label = ctk.CTkLabel(
-                self.results_stats_frame,
-                text="Результаты будут отображены после выполнения сопоставления",
-                font=ctk.CTkFont(size=12),
-                text_color=AppColors.TEXT_SECONDARY
-            )
-            self.results_stats_label.pack()
-            
-            # Скроллируемая область для результатов
-            self.results_scrollable = ctk.CTkScrollableFrame(
-                results_container,
-                fg_color=AppColors.BACKGROUND,
-                height=300
-            )
-            self.results_scrollable.pack(fill="both", expand=True, padx=15, pady=(0, 15))
-            
-            # Сохраняем ссылку на контейнер результатов для обновлений
-            self.results_container = results_container
-            self.current_results = {}
-            
-            print("[GUI] [OK] Область результатов создана")
-            
-        except Exception as e:
-            print(f"[GUI] Ошибка создания области результатов: {e}")
-    
-    def clear_results(self):
-        """Очистить область результатов"""
-        try:
-            # Очистить скроллируемую область
-            for widget in self.results_scrollable.winfo_children():
-                widget.destroy()
-            
-            # Сбросить текущие результаты
-            self.current_results = {}
-            
-            # Обновить статистику
-            self.results_stats_label.configure(
-                text="Результаты очищены. Выполните новое сопоставление для получения данных.",
-                text_color=AppColors.TEXT_SECONDARY
-            )
-            
-            # Отключить кнопку экспорта
-            self.export_results_btn.configure(state="disabled")
-            
-            print("[GUI] Результаты очищены")
-            
-        except Exception as e:
-            print(f"[GUI] Ошибка очистки результатов: {e}")
-    
-    def export_current_results(self):
-        """Экспорт текущих результатов"""
-        try:
-            if not self.current_results:
-                messagebox.showinfo("Экспорт", "Нет данных для экспорта")
-                return
-            
-            from tkinter import filedialog
-            from datetime import datetime
-            
-            timestamp = datetime.now().strftime("%Y%m%d_%H%M%S")
+        if not self.results:
+            messagebox.showwarning("Предупреждение", "Нет результатов для экспорта")
+            return
+        
+        # Выбираем файл для сохранения
+        if format_type == "json":
             filename = filedialog.asksaveasfilename(
                 title="Сохранить результаты",
                 defaultextension=".json",
-                initialvalue=f"matching_results_{timestamp}.json",
-                filetypes=[
-                    ("JSON files", "*.json"),
-                    ("Excel files", "*.xlsx"),
-                    ("All files", "*.*")
-                ]
+                filetypes=[("JSON файлы", "*.json"), ("Все файлы", "*.*")]
             )
-            
-            if filename:
-                if filename.endswith('.json'):
-                    self._export_json_optimized(self.current_results, filename)
-                elif filename.endswith('.xlsx'):
-                    self._export_excel_optimized(self.current_results, filename)
-                else:
-                    # По умолчанию JSON
-                    self._export_json_optimized(self.current_results, filename + '.json')
+        elif format_type == "csv":
+            filename = filedialog.asksaveasfilename(
+                title="Сохранить результаты",
+                defaultextension=".csv",
+                filetypes=[("CSV файлы", "*.csv"), ("Все файлы", "*.*")]
+            )
+        elif format_type == "xlsx":
+            filename = filedialog.asksaveasfilename(
+                title="Сохранить результаты",
+                defaultextension=".xlsx",
+                filetypes=[("Excel файлы", "*.xlsx"), ("Все файлы", "*.*")]
+            )
+        else:
+            filename = filedialog.asksaveasfilename(
+                title="Сохранить результаты",
+                defaultextension=".json",
+                filetypes=[("JSON файлы", "*.json"), ("Все файлы", "*.*")]
+            )
+        
+        if filename:
+            def export():
+                try:
+                    self.root.after(0, lambda: self.status_var.set(f"Экспорт в {format_type.upper()}..."))
                     
+                    # Используем новый форматтер для экспорта
+                    if hasattr(self, 'formatter'):
+                        # Экспортируем в новом формате JSON
+                        success = self.formatter.export_to_json(
+                            filename, 
+                            include_unselected=True,
+                            pretty=True
+                        )
+                        if success:
+                            self.root.after(0, lambda: self.log_message(f"[OK] Результаты экспортированы в {filename}"))
+                            self.root.after(0, lambda: self.status_var.set("Готов"))
+                            self.root.after(0, lambda: messagebox.showinfo("Экспорт", f"Результаты сохранены в файл:\n{filename}"))
+                        else:
+                            raise Exception("Не удалось сохранить файл")
+                    else:
+                        # Fallback на старый метод
+                        if self.app is None:
+                            self.app = MaterialMatcherApp(self.config)
+                        self.app.export_results(self.results, filename, format_type)
+                        self.root.after(0, lambda: self.log_message(f"[OK] Результаты экспортированы в {filename}"))
+                        self.root.after(0, lambda: self.status_var.set("Готов"))
+                        self.root.after(0, lambda: messagebox.showinfo("Экспорт", f"Результаты сохранены в файл:\n{filename}"))
+                        
+                except Exception as e:
+                    self.root.after(0, lambda: self.log_message(f"[ERROR] Ошибка экспорта: {e}"))
+                    self.root.after(0, lambda: self.status_var.set("Ошибка"))
+                    self.root.after(0, lambda: messagebox.showerror("Ошибка", f"Ошибка экспорта: {e}"))
+            
+            threading.Thread(target=export, daemon=True).start()
+    
+    def search_material(self):
+        """Поиск материала"""
+        query = self.search_var.get().strip()
+        if not query:
+            messagebox.showwarning("Предупреждение", "Введите название материала для поиска")
+            return
+        
+        def search():
+            try:
+                if self.app is None:
+                    self.app = MaterialMatcherApp(self.config)
+                
+                self.root.after(0, lambda: self.status_var.set("Поиск материала..."))
+                
+                # Используем метод поиска по названию
+                matches = self.app.search_material_by_name(query, top_n=self.search_limit_var.get())
+                
+                self.root.after(0, lambda: self.update_search_results(query, matches))
+                self.root.after(0, lambda: self.status_var.set("Готов"))
+                
+            except Exception as e:
+                self.root.after(0, lambda: self.log_message(f"[ERROR] Ошибка поиска: {e}"))
+                self.root.after(0, lambda: self.status_var.set("Ошибка"))
+        
+        threading.Thread(target=search, daemon=True).start()
+    
+    def update_search_results(self, query, matches):
+        """Обновление результатов поиска"""
+        # Очищаем дерево результатов поиска
+        for item in self.search_tree.get_children():
+            self.search_tree.delete(item)
+        
+        if matches:
+            self.log_message(f"[SEARCH] Найдено {len(matches)} соответствий для '{query}'")
+            
+            for i, match in enumerate(matches, 1):
+                price_str = f"{match['price_item']['price']} {match['price_item']['currency']}" if match['price_item']['price'] else "Не указана"
+                
+                self.search_tree.insert("", tk.END, text=str(i), values=(
+                    match['price_item']['material_name'],
+                    f"{match['similarity_percentage']:.1f}%",
+                    price_str
+                ))
+        else:
+            self.log_message(f"[ERROR] Соответствий для '{query}' не найдено")
+            self.search_tree.insert("", tk.END, text="", values=(
+                "Соответствия не найдены", "", ""
+            ))
+
+
+    def copy_debug_logs(self):
+        """Копирование логов отладки в буфер обмена"""
+        try:
+            logs_content = self.debug_logger.get_log_content("main")
+            self.root.clipboard_clear()
+            self.root.clipboard_append(logs_content)
+            messagebox.showinfo("Готово", 
+                              f"Логи отладки скопированы в буфер обмена.\n"
+                              f"Размер: {len(logs_content)} символов")
         except Exception as e:
-            print(f"[GUI] Ошибка экспорта: {e}")
-            messagebox.showerror("Ошибка", f"Ошибка экспорта: {e}")
-    
-    def update_results_display(self, results, materials=None, price_items=None):
-        """Обновить отображение результатов в главной области"""
+            messagebox.showerror("Ошибка", f"Ошибка при копировании логов: {str(e)}")
+    
+    def show_debug_logs_window(self):
+        """Показать окно с логами отладки"""
         try:
-            # Очистить предыдущие результаты
-            for widget in self.results_scrollable.winfo_children():
-                widget.destroy()
-            
-            # Сохранить текущие результаты
-            self.current_results = results
-            
-            # Подсчет статистики
-            total_materials = len(materials) if materials else len(results)
-            matched_materials = len(results)
-            total_matches = sum(len(matches) for matches in results.values())
-            
-            # Обновить статистику
-            stats_text = f"📊 Обработано: {total_materials} материалов | ✅ Найдены соответствия: {matched_materials} | 🎯 Всего совпадений: {total_matches}"
-            self.results_stats_label.configure(
-                text=stats_text,
-                text_color=AppColors.SUCCESS
-            )
-            
-            # Включить кнопку экспорта
-            self.export_results_btn.configure(state="normal")
-            
-            # Отобразить результаты (ограничиваем до 20 для производительности)
-            display_count = 0
-            max_display = 20
-            
-            for material_id, matches in results.items():
-                if display_count >= max_display:
-                    remaining = len(results) - display_count
-                    more_label = ctk.CTkLabel(
-                        self.results_scrollable,
-                        text=f"... и ещё {remaining} материалов (всего результатов: {len(results)})",
-                        font=ctk.CTkFont(size=12, style="italic"),
-                        text_color=AppColors.TEXT_SECONDARY
-                    )
-                    more_label.pack(pady=10, padx=10)
-                    break
-                
-                # Найти материал по ID
-                material = None
-                if materials:
-                    material = next((m for m in materials if m.id == material_id), None)
-                
-                if matches:  # Показываем только материалы с совпадениями
-                    self._add_result_card_to_main_area(material, matches, material_id)
-                    display_count += 1
-            
-            if not display_count:
-                # Если нет результатов для отображения
-                no_results_label = ctk.CTkLabel(
-                    self.results_scrollable,
-                    text="🔍 Совпадения не найдены. Попробуйте изменить параметры поиска.",
-                    font=ctk.CTkFont(size=14),
-                    text_color=AppColors.TEXT_SECONDARY
-                )
-                no_results_label.pack(pady=50, padx=20)
-            
-            print(f"[GUI] Результаты обновлены: {matched_materials} материалов, {total_matches} совпадений")
-            
+            # Создаем новое окно
+            logs_window = tk.Toplevel(self.root)
+            logs_window.title("Логи отладки")
+            logs_window.geometry("800x600")
+            
+            # Создаем вкладки для разных типов логов
+            notebook = ttk.Notebook(logs_window)
+            notebook.pack(fill=tk.BOTH, expand=True, padx=10, pady=10)
+            
+            # Основные логи
+            main_frame = ttk.Frame(notebook)
+            notebook.add(main_frame, text="Основные логи")
+            
+            main_text = scrolledtext.ScrolledText(main_frame, wrap=tk.WORD, font=('Consolas', 10))
+            main_text.pack(fill=tk.BOTH, expand=True)
+            
+            main_logs = self.debug_logger.get_log_content("main")
+            main_text.insert(tk.END, main_logs)
+            
+            # Детальные логи сопоставления
+            detailed_frame = ttk.Frame(notebook)
+            notebook.add(detailed_frame, text="Детальные логи сопоставления")
+            
+            detailed_text = scrolledtext.ScrolledText(detailed_frame, wrap=tk.WORD, font=('Consolas', 9))
+            detailed_text.pack(fill=tk.BOTH, expand=True)
+            
+            detailed_logs = self.debug_logger.get_log_content("detailed")
+            detailed_text.insert(tk.END, detailed_logs)
+            
+            # Кнопки управления
+            button_frame = ttk.Frame(logs_window)
+            button_frame.pack(fill=tk.X, padx=10, pady=5)
+            
+            ttk.Button(button_frame, text="📋 Копировать основные логи", 
+                      command=lambda: self._copy_text_to_clipboard(main_logs, "основные логи")).pack(side=tk.LEFT, padx=5)
+            
+            ttk.Button(button_frame, text="📋 Копировать детальные логи", 
+                      command=lambda: self._copy_text_to_clipboard(detailed_logs, "детальные логи")).pack(side=tk.LEFT, padx=5)
+            
+            ttk.Button(button_frame, text="🔄 Обновить", 
+                      command=lambda: self._refresh_logs_window(main_text, detailed_text)).pack(side=tk.LEFT, padx=5)
+            
+            ttk.Button(button_frame, text="🗑️ Очистить логи", 
+                      command=lambda: self._clear_debug_logs(main_text, detailed_text)).pack(side=tk.LEFT, padx=5)
+            
+            ttk.Button(button_frame, text="Закрыть", 
+                      command=logs_window.destroy).pack(side=tk.RIGHT, padx=5)
+                      
         except Exception as e:
-            print(f"[GUI] Ошибка обновления результатов: {e}")
-    
-    def _add_result_card_to_main_area(self, material, matches, material_id):
-        """Добавить карточку результата в главную область"""
+            messagebox.showerror("Ошибка", f"Ошибка при открытии окна логов: {str(e)}")
+    
+    def _copy_text_to_clipboard(self, text, description):
+        """Вспомогательный метод для копирования текста в буфер обмена"""
         try:
-            # Карточка материала
-            card = ctk.CTkFrame(self.results_scrollable, fg_color=AppColors.CARD_BACKGROUND)
-            card.pack(fill="x", pady=5, padx=10)
-            
-            # Заголовок материала
-            header = ctk.CTkFrame(card, fg_color="transparent")
-            header.pack(fill="x", padx=10, pady=(8, 5))
-            
-            # Название материала
-            material_name = material.name if material else f"Материал {material_id}"
-            name_label = ctk.CTkLabel(
-                header,
-                text=f"🔧 {material_name[:80]}{'...' if len(material_name) > 80 else ''}",
-                font=ctk.CTkFont(size=14, weight="bold"),
-                anchor="w"
-            )
-            name_label.pack(side="left", fill="x", expand=True)
-            
-            # Количество совпадений
-            count_label = ctk.CTkLabel(
-                header,
-                text=f"{len(matches)} совп.",
-                font=ctk.CTkFont(size=11, weight="bold"),
-                text_color=AppColors.SUCCESS,
-                width=80
-            )
-            count_label.pack(side="right")
-            
-            # Лучшие совпадения (показываем топ-3)
-            matches_frame = ctk.CTkFrame(card, fg_color="transparent")
-            matches_frame.pack(fill="x", padx=10, pady=(0, 8))
-            
-            for i, match in enumerate(matches[:3], 1):
-                # Обработка разных форматов данных
-                if isinstance(match, dict):
-                    if 'price_item' in match:
-                        # Новый формат с SearchResult
-                        similarity = match.get('similarity', 0)
-                        price_item = match['price_item']
-                        item_name = price_item.get('material_name', 'N/A')
-                        price = price_item.get('price', 'N/A')
-                        currency = price_item.get('currency', '')
-                        supplier = price_item.get('supplier', '')
-                    else:
-                        # Прямой формат price_item
-                        similarity = match.get('similarity_percentage', 0)
-                        item_name = match.get('material_name', 'N/A')
-                        price = match.get('price', 'N/A')
-                        currency = match.get('currency', '')
-                        supplier = match.get('supplier', '')
-                else:
-                    # SearchResult объект
-                    similarity = getattr(match, 'similarity_percentage', 0)
-                    price_item = getattr(match, 'price_item', None)
-                    if price_item:
-                        item_name = getattr(price_item, 'material_name', 'N/A')
-                        price = getattr(price_item, 'price', 'N/A')
-                        currency = getattr(price_item, 'currency', '')
-                        supplier = getattr(price_item, 'supplier', '')
-                    else:
-                        item_name = 'N/A'
-                        price = 'N/A'
-                        currency = ''
-                        supplier = ''
-                
-                # Цвет в зависимости от процента совпадения
-                if similarity >= 80:
-                    color = AppColors.SUCCESS
-                elif similarity >= 60:
-                    color = AppColors.WARNING
-                else:
-                    color = AppColors.TEXT_SECONDARY
-                
-                # Формирование текста совпадения
-                match_text = f"  {i}. {item_name[:50]}{'...' if len(item_name) > 50 else ''}"
-                if similarity > 0:
-                    match_text += f" — {similarity:.1f}%"
-                if price != 'N/A':
-                    match_text += f" | {price} {currency}"
-                if supplier:
-                    match_text += f" | {supplier}"
-                
-                match_label = ctk.CTkLabel(
-                    matches_frame,
-                    text=match_text,
-                    anchor="w",
-                    font=ctk.CTkFont(size=10),
-                    text_color=color
-                )
-                match_label.pack(fill="x", pady=1)
-                
+            self.root.clipboard_clear()
+            self.root.clipboard_append(text)
+            messagebox.showinfo("Готово", 
+                              f"{description.capitalize()} скопированы в буфер обмена.\n"
+                              f"Размер: {len(text)} символов")
         except Exception as e:
-            print(f"[GUI] Ошибка добавления карточки результата: {e}")
-    
-    def _create_stat_card(self, parent, title, value, row, col):
-        """Создать карточку статистики"""
-        card = ctk.CTkFrame(parent, width=150, height=80)
-        card.grid(row=row, column=col, padx=5, pady=5, sticky="ew")
-        card.grid_propagate(False)
-        
-        title_label = ctk.CTkLabel(card, text=title, font=ctk.CTkFont(size=12, weight="bold"))
-        title_label.pack(pady=(10, 5))
-        
-        value_label = ctk.CTkLabel(card, text=value, font=ctk.CTkFont(size=16, weight="bold"), text_color=AppColors.PRIMARY)
-        value_label.pack()
-    
-    def _add_optimized_material_card(self, parent, material, matches):
-        """Добавить оптимизированную карточку результата материала"""
+            messagebox.showerror("Ошибка", f"Ошибка при копировании: {str(e)}")
+    
+    def _refresh_logs_window(self, main_text, detailed_text):
+        """Обновление содержимого окна логов"""
         try:
-            # Карточка материала с улучшенным дизайном
-            card = ctk.CTkFrame(parent, fg_color=AppColors.CARD_BACKGROUND)
-            card.pack(fill="x", pady=8, padx=10)
-            
-            # Заголовок материала
-            header_frame = ctk.CTkFrame(card, fg_color="transparent")
-            header_frame.pack(fill="x", padx=15, pady=(10, 5))
-            
-            material_label = ctk.CTkLabel(
-                header_frame, 
-                text=f"🔧 {material.name}", 
-                font=ctk.CTkFont(size=16, weight="bold"),
-                anchor="w"
-            )
-            material_label.pack(side="left", fill="x", expand=True)
-            
-            # Количество совпадений
-            count_label = ctk.CTkLabel(
-                header_frame,
-                text=f"{len(matches)} совп.",
-                font=ctk.CTkFont(size=12),
-                text_color=AppColors.SUCCESS,
-                width=80
-            )
-            count_label.pack(side="right")
-            
-            # Лучшие совпадения
-            matches_frame = ctk.CTkFrame(card, fg_color="transparent")
-            matches_frame.pack(fill="x", padx=15, pady=(0, 10))
-            
-            for i, match in enumerate(matches, 1):
-                similarity = match.get('similarity', 0)
-                price_item = match.get('price_item', {})
-                
-                # Цвет в зависимости от процента совпадения
-                color = AppColors.SUCCESS if similarity > 80 else AppColors.WARNING if similarity > 60 else AppColors.TEXT_SECONDARY
-                
-                match_text = f"  {i}. {price_item.get('material_name', 'N/A')[:60]} - {similarity:.1f}% | {price_item.get('price', 'N/A')} {price_item.get('currency', '')}"
-                
-                match_label = ctk.CTkLabel(
-                    matches_frame, 
-                    text=match_text, 
-                    anchor="w",
-                    font=ctk.CTkFont(size=11),
-                    text_color=color
-                )
-                match_label.pack(fill="x", pady=1)
-                
+            # Обновляем основные логи
+            main_text.delete(1.0, tk.END)
+            main_logs = self.debug_logger.get_log_content("main")
+            main_text.insert(tk.END, main_logs)
+            
+            # Обновляем детальные логи
+            detailed_text.delete(1.0, tk.END)
+            detailed_logs = self.debug_logger.get_log_content("detailed")
+            detailed_text.insert(tk.END, detailed_logs)
+            
+            messagebox.showinfo("Готово", "Логи обновлены")
         except Exception as e:
-            print(f"[GUI] Ошибка добавления оптимизированной карточки: {e}")
-    
-    def _export_results_optimized(self, results, format_type):
-        """Оптимизированный экспорт результатов"""
-        try:
-            from datetime import datetime
-            timestamp = datetime.now().strftime("%Y%m%d_%H%M%S")
-            
-            if format_type == 'json':
-                filename = f"matching_results_{timestamp}.json"
-                self._export_json_optimized(results, filename)
-            elif format_type == 'excel':
-                filename = f"matching_results_{timestamp}.xlsx"
-                self._export_excel_optimized(results, filename)
-                
-        except Exception as e:
-            self._update_status(f"Ошибка экспорта: {e}")
-    
-    def _export_json_optimized(self, results, filename):
-        """Оптимизированный экспорт в JSON"""
-        try:
-            import json
-            export_data = {
-                'metadata': {
-                    'export_time': datetime.now().isoformat(),
-                    'total_materials': len(results),
-                    'total_matches': sum(len(matches) for matches in results.values())
-                },
-                'results': results
-            }
-            
-            with open(filename, 'w', encoding='utf-8') as f:
-                json.dump(export_data, f, ensure_ascii=False, indent=2, default=str)
-            
-            self._update_status(f"✅ Результаты экспортированы в {filename}")
-            
-        except Exception as e:
-            self._update_status(f"Ошибка экспорта JSON: {e}")
-    
-    def _export_excel_optimized(self, results, filename):
-        """Оптимизированный экспорт в Excel"""
-        try:
-            # Базовая реализация, можно расширить
-            import json
-            # Конвертируем в JSON как fallback
-            json_filename = filename.replace('.xlsx', '.json')
-            self._export_json_optimized(results, json_filename)
-            self._update_status(f"✅ Экспорт завершен в {json_filename} (Excel экспорт в разработке)")
-            
-        except Exception as e:
-            self._update_status(f"Ошибка экспорта Excel: {e}")
-    
-    def _update_progress(self, percentage, text=""):
-        """Обновить прогресс-бар с анимацией"""
-        try:
-            if hasattr(self, 'progress_bar'):
-                # Плавная анимация прогресса
-                current = self.progress_bar.get()
-                target = percentage / 100.0
-                
-<<<<<<< HEAD
+            messagebox.showerror("Ошибка", f"Ошибка при обновлении логов: {str(e)}")
+    
+    def _clear_debug_logs(self, main_text, detailed_text):
+        """Очистка файлов логов"""
+        if messagebox.askyesno("Подтверждение", 
+                              "Вы уверены, что хотите очистить все лог-файлы?\n"
+                              "Это действие нельзя отменить."):
+            try:
+                self.debug_logger.clear_logs()
+                
+                # Очищаем текстовые поля
+                main_text.delete(1.0, tk.END)
+                detailed_text.delete(1.0, tk.END)
+                
+                messagebox.showinfo("Готово", "Лог-файлы очищены")
+            except Exception as e:
+                messagebox.showerror("Ошибка", f"Ошибка при очистке логов: {str(e)}")
+
+    def auto_load_on_startup(self):
+        """Автоматическая загрузка файлов при запуске программы"""
+        self.log_message("[INFO] Запуск автоматической загрузки файлов...")
+        
+        materials_dir = Path("./material")
+        pricelist_dir = Path("./price-list")
+        
+        # Проверяем наличие папок
+        materials_exists = materials_dir.exists() and any(materials_dir.iterdir())
+        pricelist_exists = pricelist_dir.exists() and any(pricelist_dir.iterdir())
+        
+        if not materials_exists and not pricelist_exists:
+            self.log_message("[INFO] Папки material и price-list пусты или не найдены. Автозагрузка пропущена.")
+            return
+        
+        def auto_load_thread():
+            try:
+                # Загружаем материалы если есть файлы
+                if materials_exists:
+                    self.root.after(0, lambda: self.status_var.set("Автозагрузка материалов..."))
+                    self.load_materials_from_directory(materials_dir)
+                    self.root.after(0, lambda: self.log_message("[OK] Материалы автоматически загружены"))
+                
+                # Небольшая пауза между загрузками
+                import time
+                time.sleep(0.5)
+                
+                # Загружаем прайс-листы если есть файлы
+                if pricelist_exists:
+                    self.root.after(0, lambda: self.status_var.set("Автозагрузка прайс-листов..."))
+                    self.load_pricelist_from_directory(pricelist_dir)
+                    self.root.after(0, lambda: self.log_message("[OK] Прайс-листы автоматически загружены"))
+                
+                # Пауза перед автоматической индексацией
+                time.sleep(1.0)
+                
                 # Автоматическая индексация если есть данные
                 if self.materials or self.price_items:
                     self.root.after(0, lambda: self.log_message("[INFO] Запуск автоматической индексации..."))
@@ -2042,77 +1810,33 @@
                     self.root.after(0, self.update_start_button_state)
                     # Принудительная проверка кнопки через таймер
                     self.root.after(3000, self.update_start_button_state)
-=======
-                if target > current:
-                    # Плавное увеличение
-                    self.progress_bar.set(target)
->>>>>>> 830a0a55
                 else:
-                    # Сразу устанавливаем если уменьшается
-                    self.progress_bar.set(target)
-                
-            if hasattr(self, 'progress_label') and text:
-                self.progress_label.configure(text=text)
-                
-        except Exception as e:
-            print(f"[GUI] Ошибка обновления прогресса: {e}")
+                    self.root.after(0, lambda: self.status_var.set("Готов"))
+                    
+            except Exception as e:
+                self.root.after(0, lambda: self.log_message(f"[ERROR] Ошибка автозагрузки: {e}"))
+                self.root.after(0, lambda: self.status_var.set("Ошибка"))
+        
+        # Запускаем автозагрузку в отдельном потоке
+        threading.Thread(target=auto_load_thread, daemon=True).start()
+
+    # Методы переключения режимов просмотра удалены - используется только древовидный режим
+    
+    # Метод обновления табличного вида удален - используется только древовидный режим
 
 
 def main():
     """Запуск GUI приложения"""
-    print("=" * 60)
-    print("MATERIAL MATCHER GUI - ИСПРАВЛЕННАЯ ВЕРСИЯ")
-    print("=" * 60)
-    
     try:
-        # Проверка среды выполнения
-        print(f"[SYSTEM] Python: {sys.version}")
-        print(f"[SYSTEM] ОС: {os.name}")
-        print(f"[SYSTEM] Платформа: {sys.platform}")
-        
-        # Создание приложения
-        app = MaterialMatcherGUI(None)
-        
-        if app.initialization_complete:
-            print("[GUI] Запуск главного цикла событий...")
-            
-            # Финальная проверка видимости через 5 секунд
-            app.root.after(5000, app._check_window_visibility)
-            
-            # Запуск mainloop
-            app.root.mainloop()
-            print("[GUI] mainloop завершён")
-            
-        else:
-            print("[GUI] Инициализация не завершена, отмена запуска")
-            return 1
-            
+        root = tk.Tk()
+        app = MaterialMatcherGUI(root)
+        root.mainloop()
     except Exception as e:
-        print(f"[ERROR] Критическая ошибка: {e}")
+        print(f"[ERROR] GUI crashed: {e}")
         import traceback
         traceback.print_exc()
-        
-        # Последний шанс - простое tkinter окно с информацией
-        try:
-            root = tk.Tk()
-            root.title("Material Matcher - Ошибка GUI")
-            root.geometry("500x300")
-            
-            error_text = f"Ошибка запуска GUI:\n{str(e)}\n\nИспользуйте командную строку:\npython main.py --help"
-            
-            label = tk.Label(root, text=error_text, wraplength=450, justify='center')
-            label.pack(expand=True, padx=20, pady=20)
-            
-            tk.Button(root, text="Закрыть", command=root.quit).pack(pady=10)
-            
-            root.mainloop()
-            
-        except Exception as e2:
-            print(f"[ERROR] Даже простейший GUI не работает: {e2}")
-            return 1
-    
-    return 0
+        input("Press Enter to exit...")
 
 
 if __name__ == "__main__":
-    sys.exit(main())+    main()